--- conflicted
+++ resolved
@@ -1,11 +1,8 @@
 import { serve } from "https://deno.land/std@0.168.0/http/server.ts";
 import { createClient } from "https://esm.sh/@supabase/supabase-js@2";
-<<<<<<< HEAD
 import { logStructuredEvent } from "../_shared/observability.ts";
-=======
 import { forwardToEdgeService, routeIncomingPayload, summarizeServiceHealth } from "./router.ts";
 import { LatencyTracker } from "./telemetry.ts";
->>>>>>> da001716
 
 const coldStartMarker = performance.now();
 const supabase = createClient(
@@ -22,7 +19,6 @@
 serve(async (req: Request): Promise<Response> => {
   const requestStart = performance.now();
   const url = new URL(req.url);
-<<<<<<< HEAD
   const requestId = req.headers.get("x-request-id") ?? crypto.randomUUID();
 
   const respond = (
@@ -88,7 +84,6 @@
         checks: { database: "error" },
       }, { status: 503 });
     }
-=======
   const correlationId = req.headers.get("x-correlation-id") ?? crypto.randomUUID();
 
   latencyTracker.recordColdStart(coldStartMarker, requestStart, correlationId);
@@ -99,7 +94,6 @@
       status: serviceHealth.status === "healthy" ? 200 : 503,
       headers: { "Content-Type": "application/json" },
     }), correlationId, requestStart);
->>>>>>> da001716
   }
 
   if (req.method === "GET") {
@@ -107,20 +101,16 @@
     const token = url.searchParams.get("hub.verify_token");
     const challenge = url.searchParams.get("hub.challenge");
     if (mode === "subscribe" && token === Deno.env.get("WA_VERIFY_TOKEN")) {
-<<<<<<< HEAD
       return respond(challenge, { status: 200 });
     }
     return respond({ error: "forbidden" }, { status: 403 });
-=======
       return finalize(new Response(challenge, { status: 200 }), correlationId, requestStart);
     }
     return finalize(new Response("Forbidden", { status: 403 }), correlationId, requestStart);
->>>>>>> da001716
   }
 
   try {
     const payload = await req.json();
-<<<<<<< HEAD
     logEvent("CORE_WEBHOOK_RECEIVED", { payloadType: typeof payload });
     return respond({ success: true, service: "wa-webhook-core", requestId }, {
       status: 200,
@@ -132,7 +122,6 @@
     return respond({ error: "internal_error", requestId }, {
       status: 500,
     });
-=======
     const decision = routeIncomingPayload(payload);
     const forwarded = await forwardToEdgeService(decision, payload, req.headers);
     return finalize(forwarded, correlationId, requestStart, decision.service);
@@ -147,7 +136,6 @@
       status: 500,
       headers: { "Content-Type": "application/json" },
     }), correlationId, requestStart);
->>>>>>> da001716
   }
 });
 
