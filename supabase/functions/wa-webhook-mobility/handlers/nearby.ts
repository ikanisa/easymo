--- conflicted
+++ resolved
@@ -475,11 +475,8 @@
     return true;
   }
 
-<<<<<<< HEAD
   // Extract the actual trip ID from the list row identifier (e.g., "MTCH::uuid" -> "uuid")
-=======
   // Extract the actual trip ID from the list row identifier
->>>>>>> 9bc85f8b
   const matchId = id.startsWith("MTCH::") ? id.replace("MTCH::", "") : id;
   
   // Find the selected match from stored rows using matchId or tripId
@@ -492,11 +489,8 @@
   }
 
   // Build WhatsApp deep link with prefilled message
-<<<<<<< HEAD
   // When mode === "drivers", the user is a passenger looking for drivers
   // When mode === "passengers", the user is a driver looking for passengers
-=======
->>>>>>> 9bc85f8b
   const isPassenger = state.mode === "drivers";
   const prefill = isPassenger
     ? t(ctx.locale, "mobility.nearby.prefill.passenger", { 
