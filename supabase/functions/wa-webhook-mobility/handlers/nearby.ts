--- conflicted
+++ resolved
@@ -42,16 +42,13 @@
 import { checkLocationCache } from "./location_cache.ts";
 import { readLastLocation } from "../locations/favorites.ts";
 
-<<<<<<< HEAD
 const DEFAULT_WINDOW_DAYS = 30;
 // Per requirements: 10km radius consistently
 const REQUIRED_RADIUS_METERS = 10_000;
-=======
 // Location freshness window: only match trips with locations updated in last 30 minutes
 const DEFAULT_WINDOW_MINUTES = 30;
 // Search radius: read from app_config, default 15km (increased from 10km for 90%+ match rate)
 const DEFAULT_RADIUS_METERS = 15_000;
->>>>>>> c400aa2b
 const MAX_RADIUS_METERS = 25_000;
 const SAVED_ROW_PREFIX = "FAV::";
 
