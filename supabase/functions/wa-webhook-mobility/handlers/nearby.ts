import type { ButtonSpec, RouterContext } from "../types.ts";
import { clearState, setState } from "../state/store.ts";
import { t } from "../i18n/translator.ts";
import { IDS } from "../wa/ids.ts";
import {
  insertTrip,
  matchDriversForTrip,
  matchPassengersForTrip,
  type MatchResult,
  updateTripDropoff,
  updateTripLocation,
} from "../rpc/mobility.ts";
import { getAppConfig } from "../utils/app_config.ts";
import { waChatLink } from "../utils/links.ts";
import { maskPhone } from "../flows/support.ts";
import { logStructuredEvent } from "../observe/log.ts";
import { emitAlert } from "../observe/alert.ts";
import { timeAgo, safeRowTitle } from "../utils/text.ts";
import { sendText } from "../wa/client.ts";
import {
  buildButtons,
  homeOnly,
  sendButtonsDirect,
  sendButtonsMessage,
  sendListMessage,
} from "../utils/reply.ts";
import {
  ensureVehiclePlate,
  getStoredVehicleType,
  updateStoredVehicleType,
} from "./vehicle_plate.ts";
import { getRecentNearbyIntent, storeNearbyIntent } from "./intent_cache.ts";
import { saveIntent, getRecentIntents } from "../../_shared/wa-webhook-shared/domains/intent_storage.ts";
import { isFeatureEnabled } from "../../_shared/feature-flags.ts";
import { routeToAIAgent, sendAgentOptions } from "../ai-agents/index.ts";
import {
  getFavoriteById,
  listFavorites,
  type UserFavorite,
} from "../locations/favorites.ts";
import { buildSaveRows } from "../locations/save.ts";
import { checkLocationCache } from "./location_cache.ts";
import { readLastLocation } from "../locations/favorites.ts";

const DEFAULT_WINDOW_DAYS = 30;
// Per requirements: 10km radius consistently
const REQUIRED_RADIUS_METERS = 10_000;
// Location freshness window: only match trips with locations updated in last 30 minutes
const DEFAULT_WINDOW_MINUTES = 30;
// Search radius: read from app_config, default 15km (increased from 10km for 90%+ match rate)
const DEFAULT_RADIUS_METERS = 15_000;
const MAX_RADIUS_METERS = 25_000;
const SAVED_ROW_PREFIX = "FAV::";

const VEHICLE_OPTION_DEFS = [
  {
    id: "veh_moto",
    titleKey: "mobility.nearby.vehicle.moto.title",
    descriptionKey: "mobility.nearby.vehicle.moto.description",
    fallbackTitle: "Moto taxi",
    fallbackDescription: "Two-wheel rides around town.",
  },
  {
    id: "veh_cab",
    titleKey: "mobility.nearby.vehicle.cab.title",
    descriptionKey: "mobility.nearby.vehicle.cab.description",
    fallbackTitle: "Cab",
    fallbackDescription: "Standard car trips.",
  },
  {
    id: "veh_lifan",
    titleKey: "mobility.nearby.vehicle.lifan.title",
    descriptionKey: "mobility.nearby.vehicle.lifan.description",
    fallbackTitle: "Lifan",
    fallbackDescription: "Three-wheel cargo rides.",
  },
  {
    id: "veh_truck",
    titleKey: "mobility.nearby.vehicle.truck.title",
    descriptionKey: "mobility.nearby.vehicle.truck.description",
    fallbackTitle: "Truck",
    fallbackDescription: "Pickup or truck deliveries.",
  },
  {
    id: "veh_others",
    titleKey: "mobility.nearby.vehicle.other.title",
    descriptionKey: "mobility.nearby.vehicle.other.description",
    fallbackTitle: "Other vehicles",
    fallbackDescription: "Anything else (buses, vans, etc.).",
  },
] as const;

export const VEHICLE_OPTIONS = VEHICLE_OPTION_DEFS.map((def) => ({
  id: def.id,
  title: def.fallbackTitle,
  description: def.fallbackDescription,
}));

type NearbyMode = "drivers" | "passengers";

type NearbyStateRow = {
  id: string;
  whatsapp: string;
  ref: string;
  tripId: string;
};

export type NearbyState = {
  mode: NearbyMode;
  vehicle?: string;
  pickup?: { lat: number; lng: number };
  dropoff?: { lat: number; lng: number };
  rows?: NearbyStateRow[];
};

type NearbySnapshot = {
  mode: NearbyMode;
  vehicle: string;
  pickup?: { lat: number; lng: number } | null;
};

export type NearbySavedPickerState = {
  source: "nearby";
  stage: "pickup" | "dropoff";
  snapshot: NearbySnapshot;
};

function getMatchTimestamp(match: MatchResult): string | null {
  return match.matched_at ?? match.created_at ?? null;
}

function timestampMs(match: MatchResult): number {
  const timestamp = getMatchTimestamp(match);
  return timestamp ? Date.parse(timestamp) : 0;
}

export function vehicleFromId(id: string): string {
  return id.replace("veh_", "");
}

function requiredRadius(configRadiusKm?: number | null): number {
  if (!Number.isFinite(configRadiusKm ?? NaN)) return DEFAULT_RADIUS_METERS;
  const meters = Math.round(Number(configRadiusKm) * 1000);
  if (!Number.isFinite(meters) || meters <= 0) return DEFAULT_RADIUS_METERS;
  return Math.min(
    Math.max(meters, DEFAULT_RADIUS_METERS),
    MAX_RADIUS_METERS,
  );
}

function toDistanceLabel(distanceKm: unknown): string | null {
  const num = typeof distanceKm === "number" ? distanceKm : Number(distanceKm);
  if (!Number.isFinite(num)) return null;
  if (num >= 1) return `${num.toFixed(1)} km`;
  return `${Math.round(num * 1000)} m`;
}

function buildNearbyRow(
  ctx: RouterContext,
  match: MatchResult,
): {
  row: { id: string; title: string; description?: string };
  state: NearbyStateRow;
} {
  const masked = maskPhone(match.whatsapp_e164 ?? "");
  // WhatsApp requires non-empty title - use ref code if phone is empty
  const refShort = (match.ref_code ?? "").slice(0, 8);
  const rawTitle = masked || refShort || `Match ${match.trip_id.slice(0, 8)}`;
  const title = safeRowTitle(rawTitle.trim() || `Ref ${match.trip_id.slice(0, 8)}`);
  const distanceLabel = toDistanceLabel(match.distance_km);
  const seenLabel = timeAgo(
    getMatchTimestamp(match) ?? new Date().toISOString(),
  );
  const descriptionParts = [
    t(ctx.locale, "mobility.nearby.row.ref", { ref: match.ref_code ?? "---" }),
  ];
  if (distanceLabel) {
    descriptionParts.push(
      t(ctx.locale, "mobility.nearby.row.distance", { distance: distanceLabel }),
    );
  }
  descriptionParts.push(
    t(ctx.locale, "mobility.nearby.row.seen", { time: seenLabel }),
  );
  const rowId = `MTCH::${match.trip_id}`;
  return {
    row: {
      id: rowId,
      title: title,
      description: descriptionParts.join(" • "),
    },
    state: {
      id: rowId,
      whatsapp: match.whatsapp_e164 ?? "",
      ref: match.ref_code ?? "---",
      tripId: match.trip_id,
    },
  };
}

export async function handleSeeDrivers(ctx: RouterContext): Promise<boolean> {
  if (!ctx.profileId) return false;
  
  // 1. Check for cached location (30 min window)
  const last = await readLastLocation(ctx);
  const cacheCheck = checkLocationCache(last?.capturedAt ?? null);
  if (!cacheCheck.needsRefresh && last) {
    const { lat, lng } = last;
    await setState(ctx.supabase, ctx.profileId, {
      key: "mobility_nearby_location",
      data: { mode: "drivers", vehicle: "veh_moto", pickup: { lat, lng } },
    });
    const cachedIntent = await getRecentNearbyIntent(ctx.supabase, ctx.profileId, "drivers");
    const vehicle = cachedIntent?.vehicle ?? "veh_moto";
    return await handleNearbyLocation(ctx, { mode: "drivers", vehicle }, { lat, lng });
  }

  // 2. Try to show recent searches
  await setState(ctx.supabase, ctx.profileId, {
    key: "mobility_nearby_select",
    data: { mode: "drivers" },
  });
  
  const showedRecent = await showRecentSearches(ctx, { mode: "drivers", vehicle: "veh_moto" });
  if (showedRecent) {
    return true; // User will select from recent or choose new location
  }

  // 3. Fallback to asking for location (no cache, no recent searches)
  await sendVehicleSelector(ctx, "drivers");
  return true;
}

/**
 * Handle selection from recent searches list
 */
export async function handleRecentSearchSelection(
  ctx: RouterContext,
  selectionId: string,
): Promise<boolean> {
  if (!ctx.profileId) return false;

  // Handle "Share New Location" option
  if (selectionId === "SHARE_NEW_LOCATION") {
    const state = await ctx.supabase
      .from("user_state")
      .select("data")
      .eq("user_id", ctx.profileId)
      .eq("key", "mobility_nearby_select")
      .single();

    const mode = state.data?.data?.mode || "drivers";
    await sendVehicleSelector(ctx, mode);
    return true;
  }

  // Parse coordinates from selection ID: "RECENT_SEARCH::0::lat,lng"
  if (!selectionId.startsWith("RECENT_SEARCH::")) {
    return false;
  }

  const parts = selectionId.split("::");
  if (parts.length < 3) return false;

  const coords = parts[2].split(",");
  if (coords.length !== 2) return false;

  const lat = parseFloat(coords[0]);
  const lng = parseFloat(coords[1]);

  if (isNaN(lat) || isNaN(lng)) return false;

  // Get the current state to know mode
  const state = await ctx.supabase
    .from("user_state")
    .select("data")
    .eq("user_id", ctx.profileId)
    .eq("key", "mobility_nearby_select")
    .single();

  const mode = state.data?.data?.mode || "drivers";
  const vehicle = "veh_moto"; // Default, will be refined later

  // Execute search with these coordinates
  return await handleNearbyLocation(ctx, { mode: mode as any, vehicle }, { lat, lng });
}

export async function handleSeePassengers(
  ctx: RouterContext,
): Promise<boolean> {
  if (!ctx.profileId) return false;
  const ready = await ensureVehiclePlate(ctx, { type: "nearby_passengers" });
  if (!ready) return true;

  // 1. Check for cached location (30 min window)
  const last2 = await readLastLocation(ctx);
  const cacheCheck2 = checkLocationCache(last2?.capturedAt ?? null);
  if (!cacheCheck2.needsRefresh && last2) {
    const { lat, lng } = last2;
    const storedVehicle = await getStoredVehicleType(ctx.supabase, ctx.profileId) ?? "veh_moto";
    return await handleNearbyLocation(ctx, { mode: "passengers", vehicle: storedVehicle }, { lat, lng });
  }

  const storedVehicle = await getStoredVehicleType(
    ctx.supabase,
    ctx.profileId,
  );
  if (storedVehicle) {
    await setState(ctx.supabase, ctx.profileId, {
      key: "mobility_nearby_location",
      data: { mode: "passengers", vehicle: storedVehicle },
    });
    await promptShareLocation(ctx, { mode: "passengers", vehicle: storedVehicle }, {
      allowVehicleChange: true,
    });
    return true;
  }

  await setState(ctx.supabase, ctx.profileId, {
    key: "mobility_nearby_select",
    data: { mode: "passengers" },
  });
  await sendVehicleSelector(ctx, "passengers");
  return true;
}

export async function handleVehicleSelection(
  ctx: RouterContext,
  state: NearbyState,
  id: string,
): Promise<boolean> {
  if (!ctx.profileId) return false;
  const vehicleType = vehicleFromId(id);
  if (state.mode === "passengers") {
    await updateStoredVehicleType(ctx.supabase, ctx.profileId, vehicleType);
  }
  await setState(ctx.supabase, ctx.profileId, {
    key: "mobility_nearby_location",
    data: { mode: state.mode, vehicle: vehicleType },
  });
  await promptShareLocation(ctx, { mode: state.mode, vehicle: vehicleType }, {
    allowVehicleChange: state.mode === "passengers",
  });
  return true;
}

export async function handleNearbyRecent(ctx: RouterContext): Promise<boolean> {
  if (!ctx.profileId) return false;
  try {
    // Prefer last drivers intent; fallback to passengers
    const drivers = await getRecentNearbyIntent(ctx.supabase, ctx.profileId, 'drivers');
    const passengers = await getRecentNearbyIntent(ctx.supabase, ctx.profileId, 'passengers');
    const pick = drivers || passengers;
    if (!pick) {
<<<<<<< HEAD
      await sendButtonsMessage(ctx, t(ctx.locale, 'mobility.nearby.no_recent_search'), buildButtons(
        { id: IDS.SEE_DRIVERS, title: t(ctx.locale, 'mobility.nearby.buttons.drivers') },
        { id: IDS.SEE_PASSENGERS, title: t(ctx.locale, 'mobility.nearby.buttons.passengers') },
=======
      await sendButtonsMessage(ctx, t(ctx.locale, "mobility.nearby.no_recent_search"), buildButtons(
        { id: IDS.SEE_DRIVERS, title: 'Drivers' },
        { id: IDS.SEE_PASSENGERS, title: 'Passengers' },
>>>>>>> 701cb655
      ));
      return true;
    }
    const mode = drivers ? 'drivers' : 'passengers';
    const vehicle = pick.vehicle || 'veh_moto';
    const coords = { lat: pick.lat, lng: pick.lng };
    if (mode === 'drivers') {
      await setState(ctx.supabase, ctx.profileId, { key: 'mobility_nearby_location', data: { mode, vehicle, pickup: coords } });
    } else {
      await setState(ctx.supabase, ctx.profileId, { key: 'mobility_nearby_location', data: { mode, vehicle } });
    }
    return await handleNearbyLocation(ctx, { mode: mode as any, vehicle }, coords);
  } catch (e) {
<<<<<<< HEAD
    await sendButtonsMessage(ctx, t(ctx.locale, 'mobility.nearby.recent_load_error'), buildButtons({ id: IDS.BACK_MENU, title: t(ctx.locale, 'common.buttons.back') }));
=======
    await sendButtonsMessage(ctx, t(ctx.locale, "mobility.nearby.recent_load_error"), buildButtons({ id: IDS.BACK_MENU, title: 'Back' }));
>>>>>>> 701cb655
    return true;
  }
}

export async function handleUseCachedLocation(
  ctx: RouterContext,
  state: NearbyState,
): Promise<boolean> {
  if (!ctx.profileId || !state?.mode || !state?.vehicle) return false;

  let pickup = state.pickup ?? null;
  if (!pickup) {
    const last = await readLastLocation(ctx);
    if (last) {
      pickup = { lat: last.lat, lng: last.lng };
    }
  }

  if (!pickup) {
    await promptShareLocation(ctx, state, {
      allowVehicleChange: state.mode === "passengers",
    });
    return true;
  }

  return await handleNearbyLocation(ctx, { ...state, pickup }, pickup);
}

export async function handleNearbyLocation(
  ctx: RouterContext,
  state: NearbyState,
  coords: { lat: number; lng: number },
): Promise<boolean> {
  if (!ctx.profileId || !state.vehicle || !state.mode) return false;

  const isDriverRequest = state.mode === "drivers";
  const pickup = coords;
  let updatedState = state;

  if (isDriverRequest) {
    updatedState = { ...state, pickup };
    await setState(ctx.supabase, ctx.profileId, {
      key: "mobility_nearby_location",
      data: updatedState,
    });
  }

  try {
    await storeNearbyIntent(ctx.supabase, ctx.profileId, state.mode, {
      vehicle: state.vehicle,
      lat: pickup.lat,
      lng: pickup.lng,
    });
  } catch (error) {
    console.error("mobility.nearby_cache_write_fail", error);
  }

  /* AI AGENT DISABLED FOR PHASE 1 - Direct database matching only
     AI agents will be enabled in Phase 2 for enhanced driver/passenger matching
  
  if (
    state.mode === "drivers" &&
    dropoff &&
    isFeatureEnabled("agent.nearby_drivers")
  ) {
    await sendText(ctx.from, t(ctx.locale, "mobility.nearby.agent_search"));
    try {
      const agentResponse = await routeToAIAgent(ctx, {
        userId: ctx.from,
        agentType: "nearby_drivers",
        flowType: "find_driver",
        requestData: {
          pickup: { latitude: pickup.lat, longitude: pickup.lng },
          dropoff: { latitude: dropoff.lat, longitude: dropoff.lng },
          vehicleType: state.vehicle,
          maxPrice: null,
        },
      });

      if (agentResponse.success && agentResponse.options) {
        await sendAgentOptions(
          ctx,
          agentResponse.sessionId,
          agentResponse.options,
          t(ctx.locale, "mobility.nearby.agent_results"),
        );

        await setState(ctx.supabase, ctx.profileId, {
          key: "ai_agent_selection",
          data: {
            sessionId: agentResponse.sessionId,
            agentType: "nearby_drivers",
          },
        });
        return true;
      }

      await sendText(
        ctx.from,
        agentResponse.message ??
          t(ctx.locale, "mobility.nearby.agent_empty"),
      );
    } catch (error) {
      console.error("mobility.nearby_agent_fail", error);
      await sendText(ctx.from, t(ctx.locale, "mobility.nearby.agent_error"));
    }
  }
  */

  // DIRECT DATABASE MATCHING: Simple workflow for Phase 1
  // User shares location → Instant database query → Top 9 results
  return await runMatchingFallback(ctx, updatedState, pickup);
}

export async function handleNearbyResultSelection(
  ctx: RouterContext,
  state: NearbyState,
  id: string,
): Promise<boolean> {
  if (!state.rows || !ctx.profileId) return false;
  const match = state.rows.find((row) => row.id === id);
  if (!match) return false;
  await logStructuredEvent("MATCH_SELECTION", {
    flow: "nearby",
    trip_id: match.tripId,
    mode: state.mode,
  });
  const prefilledMessage = state.mode === "drivers"
    ? t(ctx.locale, "mobility.nearby.prefill.driver")
    : t(ctx.locale, "mobility.nearby.prefill.passenger");
  const link = waChatLink(match.whatsapp, prefilledMessage);
  await sendButtonsMessage(
    ctx,
    t(ctx.locale, "mobility.nearby.chat_cta", { link }),
    homeOnly(),
  );
  await clearState(ctx.supabase, ctx.profileId);
  return true;
}

export async function handleChangeVehicleRequest(
  ctx: RouterContext,
  data: Record<string, unknown> | undefined,
): Promise<boolean> {
  if (!ctx.profileId) return false;
  const modeRaw = typeof data?.mode === "string" ? data.mode : null;
  const mode: NearbyMode = modeRaw === "drivers" ? "drivers" : "passengers";
  await setState(ctx.supabase, ctx.profileId, {
    key: "mobility_nearby_select",
    data: { mode },
  });
  await sendVehicleSelector(ctx, mode);
  return true;
}

export async function startNearbySavedLocationPicker(
  ctx: RouterContext,
  state: NearbyState,
): Promise<boolean> {
  if (!ctx.profileId) return false;
  const snapshot = snapshotNearbyState(state);
  if (!snapshot) return false;
  const favorites = await listFavorites(ctx);
  const stage: NearbySavedPickerState["stage"] = state.mode === "drivers"
    ? "pickup"
    : state.pickup
    ? "dropoff"
    : "pickup";
  await setState(ctx.supabase, ctx.profileId, {
    key: "location_saved_picker",
    data: {
      source: "nearby",
      stage,
      snapshot,
    } satisfies NearbySavedPickerState,
  });
  const baseBody = t(ctx.locale, "location.saved.list.body", {
    context: stage === "pickup"
      ? t(ctx.locale, "location.context.pickup")
      : t(ctx.locale, "location.context.dropoff"),
  });
  const body = favorites.length
    ? baseBody
    : `${baseBody}\n\n${t(ctx.locale, "location.saved.list.empty")}`;
  
  // Check for cached location (last 30 minutes)
  const rows: Array<{ id: string; title: string; description?: string }> = [];
  const lastLoc = await readLastLocation(ctx);
  if (lastLoc && lastLoc.capturedAt) {
    const capturedTime = new Date(lastLoc.capturedAt);
    const now = new Date();
    const minutesAgo = Math.floor((now.getTime() - capturedTime.getTime()) / (1000 * 60));
    
    if (minutesAgo <= 30) {
      rows.push({
        id: "USE_CURRENT_LOCATION",
        title: "📍 Current Location",
        description: `Last updated ${minutesAgo} min${minutesAgo === 1 ? '' : 's'} ago`,
      });
    }
  }
  
  rows.push(
    ...favorites.map((favorite) => favoriteToRow(ctx, favorite)),
    ...buildSaveRows(ctx),
    {
      id: IDS.BACK_MENU,
      title: t(ctx.locale, "common.menu_back"),
      description: t(ctx.locale, "common.back_to_menu.description"),
    },
  );
  
  await sendListMessage(
    ctx,
    {
      title: t(ctx.locale, "location.saved.list.title"),
      body,
      sectionTitle: t(ctx.locale, "location.saved.list.section"),
      rows,
      buttonText: t(ctx.locale, "location.saved.list.button"),
    },
    { emoji: "⭐" },
  );
  return true;
}

export async function handleNearbySavedLocationSelection(
  ctx: RouterContext,
  pickerState: NearbySavedPickerState,
  selectionId: string,
): Promise<boolean> {
  if (!ctx.profileId) return false;
  
  // Handle "Use Current Location"
  if (selectionId === "USE_CURRENT_LOCATION") {
    const lastLoc = await readLastLocation(ctx);
    if (!lastLoc) {
      await sendButtonsMessage(
        ctx,
        "⚠️ Current location not available. Please share your location first.",
        homeOnly(),
      );
      return true;
    }
    
    const restored: NearbyState = {
      mode: pickerState.snapshot.mode,
      vehicle: pickerState.snapshot.vehicle,
      pickup: pickerState.snapshot.pickup ?? undefined,
    };
    await setState(ctx.supabase, ctx.profileId, {
      key: "mobility_nearby_location",
      data: restored,
    });
    return await handleNearbyLocation(ctx, restored, {
      lat: lastLoc.lat,
      lng: lastLoc.lng,
    });
  }
  
  const favoriteId = parseFavoriteRowId(selectionId);
  if (!favoriteId) return false;
  const favorite = await getFavoriteById(ctx, favoriteId);
  if (!favorite) {
    await sendButtonsMessage(
      ctx,
      t(ctx.locale, "location.saved.list.expired"),
      homeOnly(),
    );
    return true;
  }
  const restored: NearbyState = {
    mode: pickerState.snapshot.mode,
    vehicle: pickerState.snapshot.vehicle,
    pickup: pickerState.snapshot.pickup ?? undefined,
  };
  await setState(ctx.supabase, ctx.profileId, {
    key: "mobility_nearby_location",
    data: restored,
  });
  return await handleNearbyLocation(ctx, restored, {
    lat: favorite.lat,
    lng: favorite.lng,
  });
}

export function isVehicleOption(id: string): boolean {
  return VEHICLE_OPTION_DEFS.some((opt) => opt.id === id);
}

function buildVehicleOptions(locale: RouterContext["locale"]) {
  return VEHICLE_OPTION_DEFS.map((def) => ({
    id: def.id,
    title: t(locale, def.titleKey),
    description: t(locale, def.descriptionKey),
  }));
}

async function sendVehicleSelector(ctx: RouterContext, mode: NearbyMode) {
  const rows = [
    ...buildVehicleOptions(ctx.locale),
    {
      id: IDS.BACK_MENU,
      title: t(ctx.locale, "common.menu_back"),
      description: t(ctx.locale, "common.back_to_menu.description"),
    },
  ];
  try {
    await sendListMessage(
      ctx,
      {
        title: mode === "drivers"
          ? t(ctx.locale, "mobility.nearby.title.drivers")
          : t(ctx.locale, "mobility.nearby.title.passengers"),
        body: t(ctx.locale, "mobility.nearby.vehicle_prompt"),
        sectionTitle: t(ctx.locale, "mobility.nearby.vehicle_section"),
        rows,
        buttonText: t(ctx.locale, "common.buttons.choose"),
      },
      { emoji: mode === "drivers" ? "🚖" : "🧭" },
    );
  } catch (e) {
    const body = t(ctx.locale, "mobility.nearby.vehicle_prompt");
    try {
      await sendText(ctx.from, body);
    } catch (_) {
      // last resort: ignore
    }
  }
}

/**
 * Show user's recent search locations for quick re-search
 * Returns true if recent searches were shown, false if none available
 */
async function showRecentSearches(
  ctx: RouterContext,
  state: NearbyState,
): Promise<boolean> {
  if (!ctx.profileId) return false;

  try {
    const intentType = state.mode === "drivers" ? "nearby_drivers" : "nearby_passengers";
    const recentIntents = await getRecentIntents(
      ctx.supabase,
      ctx.profileId,
      intentType,
      3, // Show last 3 searches
    );

    if (!recentIntents || recentIntents.length === 0) {
      return false; // No recent searches
    }

    // Build list rows from recent intents
    const rows = recentIntents.map((intent, i) => {
      const when = timeAgo(intent.created_at);
      const coords = `${intent.pickup_lat.toFixed(4)},${intent.pickup_lng.toFixed(4)}`;
      return {
        id: `RECENT_SEARCH::${i}::${intent.pickup_lat},${intent.pickup_lng}`,
        title: `📍 ${when}`,
        description: `${intent.vehicle_type} · ${coords}`,
      };
    });

    // Add option to share new location
    rows.push({
      id: "SHARE_NEW_LOCATION",
      title: t(ctx.locale, "mobility.nearby.new_location") || "📍 Share New Location",
      description: t(ctx.locale, "mobility.nearby.new_location.desc") || "Search from a different location",
    });

    await sendListMessage(ctx, {
      title: t(ctx.locale, "mobility.nearby.recent_searches") || "Recent Searches",
      body: t(ctx.locale, "mobility.nearby.recent_searches.body") || "Quick search from a recent location, or share a new one:",
      rows,
      buttonText: t(ctx.locale, "common.buttons.choose") || "Choose",
    });

    return true;
  } catch (error) {
    console.error("Failed to load recent searches:", error);
    return false; // Fall back to normal flow
  }
}

async function promptShareLocation(
  ctx: RouterContext,
  state: NearbyState,
  options: { allowVehicleChange?: boolean } = {},
): Promise<void> {
  const buttons: ButtonSpec[] = [];
  if (options.allowVehicleChange) {
    buttons.push({
      id: IDS.MOBILITY_CHANGE_VEHICLE,
      title: t(ctx.locale, "mobility.nearby.change_vehicle"),
    });
  }
  buttons.push({
    id: IDS.LOCATION_SAVED_LIST,
    title: t(ctx.locale, "location.saved.button"),
  });
  const instructions = t(ctx.locale, "location.share.instructions");
  const body = t(ctx.locale, "mobility.nearby.share_location", { instructions });
  try {
    await sendButtonsMessage(
      ctx,
      body,
      buttons,
    );
  } catch (e) {
    try {
      await sendText(ctx.from, body);
    } catch (_) {
      // swallow
    }
  }
}

async function runMatchingFallback(
  ctx: RouterContext,
  state: NearbyState,
  pickup: { lat: number; lng: number },
  dropoff?: { lat: number; lng: number },
): Promise<boolean> {
  const config = await getAppConfig(ctx.supabase);
  const radiusMeters = requiredRadius(config.search_radius_km ?? 10);
  const max = config.max_results ?? 9;
  const role = state.mode === "drivers" ? "passenger" : "driver";

  let tempTripId: string | null = null;
  try {
    tempTripId = await insertTrip(ctx.supabase, {
      userId: ctx.profileId!,
      role,
      vehicleType: state.vehicle!,
      lat: pickup.lat,
      lng: pickup.lng,
      radiusMeters,
    });

    if (dropoff) {
      await updateTripDropoff(ctx.supabase, {
        tripId: tempTripId,
        lat: dropoff.lat,
        lng: dropoff.lng,
        radiusMeters,
      });
    }

    // Save intent to new table for better recommendations
    try {
      await saveIntent(ctx.supabase, {
        userId: ctx.profileId!,
        intentType: state.mode === "drivers" ? "nearby_drivers" : "nearby_passengers",
        vehicleType: state.vehicle!,
        pickup,
        dropoff,
        expiresInMinutes: 30,
      });
    } catch (intentError) {
      // Don't fail the search if intent saving fails
      console.error("Failed to save intent:", intentError);
    }

    await logStructuredEvent("MATCHES_CALL", {
      flow: "nearby",
      mode: state.mode,
      vehicle: state.vehicle,
      radius_m: radiusMeters,
      wa_id: maskPhone(ctx.from),
    });

    const matches: MatchResult[] = state.mode === "drivers"
      ? await matchDriversForTrip(
        ctx.supabase,
        tempTripId,
        max,
        Boolean(dropoff),
        radiusMeters,
        DEFAULT_WINDOW_MINUTES,
      )
      : await matchPassengersForTrip(
        ctx.supabase,
        tempTripId,
        max,
        false,
        radiusMeters,
        DEFAULT_WINDOW_MINUTES,
      );

    await logStructuredEvent("MATCHES_RESULT", {
      flow: "nearby",
      mode: state.mode,
      count: matches.length,
    });

    // Per requirement: Never send fallback error messages
    // Instead, proceed with database results (even if empty) and return to menu
    if (!matches.length) {
      await sendButtonsMessage(
        ctx,
        t(ctx.locale, "mobility.nearby.empty_results"),
        homeOnly(),
      );
      await clearState(ctx.supabase, ctx.profileId!);
      return true;
    }

  // NOTIFY DRIVERS (if searching for drivers)
  if (state.mode === "drivers") {
      // Get passenger name
      const { data: passenger } = await ctx.supabase
        .from("profiles")
        .select("full_name, whatsapp_number")
        .eq("user_id", ctx.profileId!)
        .single();
        
      const passengerName = passenger?.full_name ?? "A passenger";
      
      // Send notifications to top 9 drivers (async, don't block the user response)
      const notifyDrivers = async () => {
        for (const match of matches.slice(0, 9)) {
          if (!match.whatsapp_e164) continue;
          
          try {
            // Quiet hours check
            const quiet = await isDriverQuiet(ctx.supabase, match.creator_user_id).catch(() => false);
            if (quiet) continue;
            
            const acceptId = `RIDE_ACCEPT::${tempTripId}`;
            
            try {
              await sendButtonsDirect(
                match.whatsapp_e164,
                ctx.locale,
                `🚖 **New Ride Request!**\n\nPassenger: ${passengerName}\nDistance: ${toDistanceLabel(match.distance_km)}\n\nDo you want to accept this ride?`,
                [{ id: acceptId, title: "✅ Accept Ride" }],
              );
            } catch {
              // Fallback to template/text if interactive fails
              try {
                const { sendTemplate } = await import("../wa/client.ts");
                const tpl = Deno.env.get('WA_DRIVER_NOTIFY_TEMPLATE') ?? 'ride_notify';
                const lang = Deno.env.get('WA_TEMPLATE_LANG') ?? 'en';
                const compact = `New ride near you. Passenger: ${passengerName}. ${toDistanceLabel(match.distance_km) ?? ''}`.trim();
                await sendTemplate(match.whatsapp_e164, { name: tpl, language: lang, bodyParameters: [{ type: 'text', text: compact }] });
              } catch {
                // Last resort - plain text
                await sendText(match.whatsapp_e164, `🚖 New ride near you. Passenger: ${passengerName}. Reply ACCEPT to confirm.`);
              }
            }
            
            // Log notification (don't await to avoid blocking)
            ctx.supabase.from("ride_notifications").insert({
              trip_id: tempTripId,
              driver_id: match.creator_user_id,
              status: "sent"
            }).then(() => {
              logStructuredEvent("DRIVER_NOTIFIED", {
                tripId: tempTripId,
                driverId: match.creator_user_id,
              });
            }).catch((err) => {
              logStructuredEvent("DRIVER_NOTIFICATION_LOG_FAILED", {
                tripId: tempTripId,
                error: err instanceof Error ? err.message : String(err),
              }, "warn");
            });
          } catch (notifyError) {
            // Log error but continue with other drivers
            logStructuredEvent("DRIVER_NOTIFICATION_FAILED", {
              tripId: tempTripId,
              driverId: match.creator_user_id,
              error: notifyError instanceof Error ? notifyError.message : String(notifyError),
            }, "warn");
          }
        }
      };
      
      // Fire and forget - don't block user response
      notifyDrivers().catch((err) => {
        logStructuredEvent("DRIVER_NOTIFICATION_BATCH_FAILED", {
          tripId: tempTripId,
          error: err instanceof Error ? err.message : String(err),
        }, "error");
      });
    }

    const rendered = matches
      .sort(sortMatches)
      .slice(0, 9)
      .map((match) => buildNearbyRow(ctx, match));

    await setState(ctx.supabase, ctx.profileId!, {
      key: "mobility_nearby_results",
      data: {
        mode: state.mode,
        vehicle: state.vehicle,
        rows: rendered.map((r) => r.state),
        coords: pickup,
      },
    });

    await sendListMessage(
      ctx,
      {
        title: state.mode === "drivers"
          ? t(ctx.locale, "mobility.nearby.list.title.drivers")
          : t(ctx.locale, "mobility.nearby.list.title.passengers"),
        body: state.mode === "drivers"
          ? t(ctx.locale, "mobility.nearby.list.body.drivers")
          : t(ctx.locale, "mobility.nearby.list.body.passengers"),
        sectionTitle: t(ctx.locale, "mobility.nearby.list.section"),
        rows: [
          ...rendered.map((r) => r.row),
          {
            id: IDS.BACK_MENU,
            title: t(ctx.locale, "common.menu_back"),
            description: t(ctx.locale, "common.back_to_menu.description"),
          },
        ],
        buttonText: t(ctx.locale, "common.buttons.open"),
      },
      { emoji: "📍" },
    );
    return true;
  } catch (error) {
    console.error("mobility.nearby_match_fail", error);
    await logStructuredEvent("MATCHES_ERROR", {
      flow: "nearby",
      mode: state.mode,
      vehicle: state.vehicle,
      wa_id: maskPhone(ctx.from),
    });
    await emitAlert("MATCHES_ERROR", {
      flow: "nearby",
      mode: state.mode,
      vehicle: state.vehicle,
      error: error instanceof Error ? error.message : String(error ?? "unknown"),
    });
    await sendButtonsMessage(
      ctx,
      t(ctx.locale, "mobility.nearby.error"),
      homeOnly(),
    );
    if (ctx.profileId) {
      await clearState(ctx.supabase, ctx.profileId);
    }
    return true;
  } finally {
    // CRITICAL FIX: Don't expire the trip immediately!
    // The trip should remain 'open' so it can be discovered by other users.
    // It will auto-expire via the expires_at column (default 30 min).
    // Benefits:
    // - Passenger trips stay visible when drivers search
    // - Driver trips stay visible when passengers search
    // - Enables true peer-to-peer discovery
  }
}

async function isDriverQuiet(client: any, driverId: string): Promise<boolean> {
  try {
    const { data } = await client
      .from('profiles')
      .select('metadata')
      .eq('user_id', driverId)
      .maybeSingle();
    const meta = (data?.metadata && typeof data.metadata === 'object') ? (data!.metadata as any) : {};
    const quiet = meta?.driver?.quiet;
    if (!quiet?.enabled) return false;
    const tz = quiet.tz || 'Africa/Kigali';
    const now = new Date();
    const hours = new Intl.DateTimeFormat('en-GB', { hour: '2-digit', minute: '2-digit', timeZone: tz }).format(now);
    const toMinutes = (hhmm: string) => {
      const [h, m] = hhmm.split(':').map((x: string) => parseInt(x, 10));
      return h * 60 + (m || 0);
    };
    const cur = toMinutes(hours);
    const start = toMinutes(String(quiet.start || '22:00'));
    const end = toMinutes(String(quiet.end || '06:00'));
    // Quiet window may cross midnight
    if (start <= end) {
      return cur >= start && cur < end;
    }
    return cur >= start || cur < end;
  } catch (_) {
    return false;
  }
}

function sortMatches(a: MatchResult, b: MatchResult): number {
  const distA = typeof a.distance_km === "number"
    ? a.distance_km
    : Number.MAX_SAFE_INTEGER;
  const distB = typeof b.distance_km === "number"
    ? b.distance_km
    : Number.MAX_SAFE_INTEGER;
  if (distA !== distB) return distA - distB;
  const timeA = timestampMs(a);
  const timeB = timestampMs(b);
  if (timeB !== timeA) return timeB - timeA;
  return (a.trip_id ?? "").localeCompare(b.trip_id ?? "");
}

function favoriteToRow(
  ctx: RouterContext,
  favorite: UserFavorite,
): { id: string; title: string; description?: string } {
  const description = favorite.address
    ? favorite.address
    : `${favorite.lat.toFixed(4)}, ${favorite.lng.toFixed(4)}`;
  return {
    id: `${SAVED_ROW_PREFIX}${favorite.id}`,
    title: `⭐ ${favorite.label}`,
    description,
  };
}

function parseFavoriteRowId(id: string): string | null {
  if (!id.startsWith(SAVED_ROW_PREFIX)) return null;
  return id.slice(SAVED_ROW_PREFIX.length);
}

function snapshotNearbyState(state: NearbyState): NearbySnapshot | null {
  if (!state.mode || !state.vehicle) return null;
  return {
    mode: state.mode,
    vehicle: state.vehicle,
    pickup: state.pickup ?? null,
  };
}<|MERGE_RESOLUTION|>--- conflicted
+++ resolved
@@ -352,15 +352,12 @@
     const passengers = await getRecentNearbyIntent(ctx.supabase, ctx.profileId, 'passengers');
     const pick = drivers || passengers;
     if (!pick) {
-<<<<<<< HEAD
       await sendButtonsMessage(ctx, t(ctx.locale, 'mobility.nearby.no_recent_search'), buildButtons(
         { id: IDS.SEE_DRIVERS, title: t(ctx.locale, 'mobility.nearby.buttons.drivers') },
         { id: IDS.SEE_PASSENGERS, title: t(ctx.locale, 'mobility.nearby.buttons.passengers') },
-=======
       await sendButtonsMessage(ctx, t(ctx.locale, "mobility.nearby.no_recent_search"), buildButtons(
         { id: IDS.SEE_DRIVERS, title: 'Drivers' },
         { id: IDS.SEE_PASSENGERS, title: 'Passengers' },
->>>>>>> 701cb655
       ));
       return true;
     }
@@ -374,11 +371,8 @@
     }
     return await handleNearbyLocation(ctx, { mode: mode as any, vehicle }, coords);
   } catch (e) {
-<<<<<<< HEAD
     await sendButtonsMessage(ctx, t(ctx.locale, 'mobility.nearby.recent_load_error'), buildButtons({ id: IDS.BACK_MENU, title: t(ctx.locale, 'common.buttons.back') }));
-=======
     await sendButtonsMessage(ctx, t(ctx.locale, "mobility.nearby.recent_load_error"), buildButtons({ id: IDS.BACK_MENU, title: 'Back' }));
->>>>>>> 701cb655
     return true;
   }
 }
