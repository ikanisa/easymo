--- conflicted
+++ resolved
@@ -9,16 +9,12 @@
  * Updated: 2025-12-05 - Merged marketplace and business_broker into buy_and_sell
  * Updated: 2025-12-10 - Removed Rides and Insurance agents (replaced with WhatsApp workflows)
  * 
-<<<<<<< HEAD
  * OFFICIAL AGENTS (7 production agents matching ai_agents database table):
-=======
  * OFFICIAL AGENTS (7 production agents):
->>>>>>> ca5c5251
  * 1. waiter - Restaurant/Bar ordering, table booking
  * 2. farmer - Agricultural support, market prices
  * 3. jobs - Job search, employment, gigs
  * 4. real_estate - Property rentals, listings
-<<<<<<< HEAD
  * 5. buy_and_sell - Buy & Sell (merged: marketplace + business_broker)
  * 6. support - General help, customer service
  * 7. sales_cold_caller - Sales/Marketing outreach
@@ -26,7 +22,6 @@
  * DELETED (replaced with WhatsApp button-based workflows):
  * - rides - Now handled via wa-webhook-mobility workflows
  * - insurance - Now handled via wa-webhook-insurance workflows
-=======
  * 5. buy_sell - Buy & Sell (merged: marketplace + business_broker)
  * 6. rides - Transport, ride-sharing, delivery
  * 7. insurance - Motor insurance, policies, claims
@@ -35,7 +30,6 @@
  * 5. buy_and_sell - Buy & Sell (merged: marketplace + business_broker)
  * 6. support - General help, customer service
  * 7. sales_cold_caller - Sales/Marketing outreach
->>>>>>> ca5c5251
  * 
  * DEPRECATED (merged into buy_sell):
  * - marketplace
@@ -71,10 +65,7 @@
     this.register(new JobsAgent());
     this.register(new PropertyAgent());
     this.register(new BuyAndSellAgent());
-<<<<<<< HEAD
     // RidesAgent and InsuranceAgent removed - replaced with WhatsApp workflows
-=======
->>>>>>> ca5c5251
   }
 
   /**
@@ -184,7 +175,6 @@
     this.intentMapping.set('opportunity', 'buy_and_sell_agent');
     this.intentMapping.set('marketplace', 'buy_and_sell_agent');
     this.intentMapping.set('shopping', 'buy_and_sell_agent');
-<<<<<<< HEAD
     
     // Rides intents - route to support (handled via WhatsApp workflows)
     this.intentMapping.set('rides', 'support_agent');
@@ -202,8 +192,6 @@
     this.intentMapping.set('certificate', 'support_agent');
     this.intentMapping.set('carte_jaune', 'support_agent');
     this.intentMapping.set('claim', 'support_agent');
-=======
->>>>>>> ca5c5251
   }
 
   /**
