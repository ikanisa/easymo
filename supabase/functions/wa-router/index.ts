import { handleRequest } from "../../../apps/router-fn/src/router.ts";

<<<<<<< HEAD
const encoder = new TextEncoder();
const WA_VERIFY_TOKEN = Deno.env.get("WA_VERIFY_TOKEN") ?? "";
const WA_APP_SECRET = Deno.env.get("WA_APP_SECRET") ?? "";
const DEST_EASYMO_URL = Deno.env.get("DEST_EASYMO_URL") ?? "";
const DEST_INSURANCE_URL = Deno.env.get("DEST_INSURANCE_URL") ?? "";
const DEST_BASKET_URL = Deno.env.get("DEST_BASKET_URL") ?? "";
const DEST_QR_URL = Deno.env.get("DEST_QR_URL") ?? "";
const DEST_DINE_URL = Deno.env.get("DEST_DINE_URL") ?? "";
const ROUTER_ENABLED = Deno.env.get("ROUTER_ENABLED") !== "false"; // Feature flag, defaults to enabled

// Initialize Supabase client for logging and idempotency
const supabaseUrl = Deno.env.get("SUPABASE_URL") ?? "";
const supabaseServiceKey = Deno.env.get("SUPABASE_SERVICE_ROLE_KEY") ?? "";
const supabase = supabaseUrl && supabaseServiceKey
  ? createClient(supabaseUrl, supabaseServiceKey)
  : null;

// Allowlist of valid destination URLs
const ALLOWED_DESTINATIONS = new Set([
  DEST_EASYMO_URL,
  DEST_INSURANCE_URL,
  DEST_BASKET_URL,
  DEST_QR_URL,
  DEST_DINE_URL,
].filter(Boolean));

interface WhatsAppMessage {
  id: string; from: string; type: string;
  text?: { body: string };
  interactive?: { type: string; button_reply?: { id: string; title: string }; list_reply?: { id: string } };
  image?: { id: string; caption?: string };
  document?: { id: string; caption?: string };
}

interface WhatsAppWebhookPayload {
  object?: string;
  entry?: Array<{ id?: string; changes?: Array<{ value?: { messaging_product?: string; metadata?: { display_phone_number?: string; phone_number_id?: string }; contacts?: Array<{ profile?: { name?: string }; wa_id?: string }>; messages?: WhatsAppMessage[] }; field?: string }> }>;
}

interface NormalizedPayload {
  from: string; messageId: string; type: string; text?: string; keyword?: string;
  interactive?: { type: string; id: string; title?: string };
  media?: { type: string; id: string; caption?: string };
  metadata?: { phoneNumberId?: string; displayPhoneNumber?: string };
}

interface RouteResult {
  keyword: string; destinationUrl: string; status: number; responseTime: number; error?: string;
}

// Verify HMAC SHA-256 signature
export async function verifySignature(req: Request, rawBody: string): Promise<boolean> {
  const header = req.headers.get("x-hub-signature-256") ?? "";
  if (!header.startsWith("sha256=")) return false;
  const theirHex = header.slice(7);
  const key = await crypto.subtle.importKey("raw", encoder.encode(WA_APP_SECRET), { name: "HMAC", hash: "SHA-256" }, false, ["sign"]);
  const ourBuf = await crypto.subtle.sign("HMAC", key, encoder.encode(rawBody));
  const ourBytes = new Uint8Array(ourBuf);
  const theirBytes = hexToBytes(theirHex);
  if (ourBytes.length !== theirBytes.length) return false;
  let diff = 0;
  for (let i = 0; i < ourBytes.length; i++) diff |= ourBytes[i] ^ theirBytes[i];
  return diff === 0;
}

function hexToBytes(hex: string): Uint8Array {
  const len = hex.length / 2;
  const out = new Uint8Array(len);
  for (let i = 0; i < len; i++) out[i] = parseInt(hex.substr(i * 2, 2), 16);
  return out;
}

// Extract and normalize WhatsApp messages from webhook payload
export function normalizePayload(payload: WhatsAppWebhookPayload): NormalizedPayload[] {
  const normalized: NormalizedPayload[] = [];
  for (const entry of payload.entry ?? []) {
    for (const change of entry.changes ?? []) {
      const value = change.value;
      if (!value) continue;
      const metadata = value.metadata;
      const messages = value.messages ?? [];
      for (const msg of messages) {
        const norm: NormalizedPayload = {
          from: msg.from, messageId: msg.id, type: msg.type,
          metadata: { phoneNumberId: metadata?.phone_number_id, displayPhoneNumber: metadata?.display_phone_number },
        };
        // Extract text and keyword
        if (msg.type === "text" && msg.text?.body) {
          norm.text = msg.text.body;
          norm.keyword = extractKeyword(msg.text.body);
        }
        // Extract interactive button/list data
        if (msg.type === "interactive" && msg.interactive) {
          if (msg.interactive.button_reply) {
            norm.interactive = { type: "button_reply", id: msg.interactive.button_reply.id, title: msg.interactive.button_reply.title };
            norm.keyword = extractKeyword(msg.interactive.button_reply.id);
          } else if (msg.interactive.list_reply) {
            norm.interactive = { type: "list_reply", id: msg.interactive.list_reply.id };
            norm.keyword = extractKeyword(msg.interactive.list_reply.id);
          }
        }
        // Extract media data
        if (msg.type === "image" && msg.image) {
          norm.media = { type: "image", id: msg.image.id, caption: msg.image.caption };
          if (msg.image.caption) norm.keyword = extractKeyword(msg.image.caption);
        }
        if (msg.type === "document" && msg.document) {
          norm.media = { type: "document", id: msg.document.id, caption: msg.document.caption };
          if (msg.document.caption) norm.keyword = extractKeyword(msg.document.caption);
        }
        normalized.push(norm);
      }
    }
  }
  return normalized;
}

// Extract keyword from text for routing
export function extractKeyword(text: string): string | undefined {
  const cleaned = text.toLowerCase().trim();
  const keywords = ["easymo", "insurance", "basket", "baskets", "qr", "dine"];
  for (const keyword of keywords) {
    if (cleaned.includes(keyword)) return keyword === "baskets" ? "basket" : keyword;
  }
  return undefined;
}

// Route message to destination URL based on keyword
export function getDestinationUrl(keyword?: string): string | undefined {
  if (!keyword) return undefined;
  const routes: Record<string, string> = {
    easymo: DEST_EASYMO_URL, insurance: DEST_INSURANCE_URL, basket: DEST_BASKET_URL,
    qr: DEST_QR_URL, dine: DEST_DINE_URL,
  };
  const url = routes[keyword];
  // Enforce allowlist: only return URL if it's in the allowed set
  if (url && ALLOWED_DESTINATIONS.has(url)) {
    return url;
  }
  return undefined;
}

// Forward payload to destination URL
export async function forwardToDestination(destinationUrl: string, payload: NormalizedPayload, originalPayload: WhatsAppWebhookPayload): Promise<RouteResult> {
  const startTime = Date.now();
  try {
    const response = await fetch(destinationUrl, {
      method: "POST", headers: { "Content-Type": "application/json" },
      body: JSON.stringify({ normalized: payload, original: originalPayload }),
    });
    return { keyword: payload.keyword ?? "unknown", destinationUrl, status: response.status, responseTime: Date.now() - startTime };
  } catch (error) {
    return { keyword: payload.keyword ?? "unknown", destinationUrl, status: 0, responseTime: Date.now() - startTime, error: String(error) };
  }
}

// Structured logging
function logEvent(event: string, data: Record<string, unknown>): void {
  console.log(JSON.stringify({ event, timestamp: new Date().toISOString(), ...data }));
}

// Persist router log to database
async function persistRouterLog(
  messageId: string,
  textSnippet: string | undefined,
  routeKey: string | undefined,
  statusCode: string,
  metadata: Record<string, unknown>
): Promise<void> {
  if (!supabase) return; // Skip if Supabase not configured
  
  try {
    // Truncate text snippet to 500 chars for privacy/storage
    const snippet = textSnippet ? textSnippet.substring(0, 500) : null;
    
    await supabase.from("router_logs").insert({
      message_id: messageId,
      text_snippet: snippet,
      route_key: routeKey,
      status_code: statusCode,
      metadata: metadata,
    });
  } catch (error) {
    // Log error but don't fail the request
    logEvent("ROUTER_LOG_PERSIST_FAILED", { messageId, error: String(error) });
  }
}

// Check if message has already been processed (idempotency)
async function isMessageProcessed(messageId: string): Promise<boolean> {
  if (!supabase) return false; // Skip if Supabase not configured
  
  try {
    const { data, error } = await supabase
      .from("router_logs")
      .select("message_id")
      .eq("message_id", messageId)
      .limit(1)
      .maybeSingle();
    
    if (error) {
      logEvent("IDEMPOTENCY_CHECK_FAILED", { messageId, error: String(error) });
      return false; // On error, allow processing to continue
    }
    
    return data !== null;
  } catch (error) {
    logEvent("IDEMPOTENCY_CHECK_ERROR", { messageId, error: String(error) });
    return false; // On error, allow processing to continue
  }
}

// Main handler
Deno.serve(async (req: Request): Promise<Response> => {
  const correlationId = crypto.randomUUID();
  try {
    // Check feature flag
    if (!ROUTER_ENABLED) {
      logEvent("ROUTER_DISABLED", { correlationId });
      return new Response("Service Unavailable", { status: 503 });
    }
    
    // Handle GET requests for webhook verification
    if (req.method === "GET") {
      const url = new URL(req.url);
      const mode = url.searchParams.get("hub.mode");
      const token = url.searchParams.get("hub.verify_token");
      const challenge = url.searchParams.get("hub.challenge");
      logEvent("WEBHOOK_VERIFICATION_REQUEST", { correlationId, mode, token: token ? "present" : "missing" });
      if (mode === "subscribe" && token === WA_VERIFY_TOKEN) {
        logEvent("WEBHOOK_VERIFICATION_SUCCESS", { correlationId });
        return new Response(challenge ?? "", { status: 200 });
      }
      logEvent("WEBHOOK_VERIFICATION_FAILED", { correlationId, reason: "invalid_token" });
      return new Response("Forbidden", { status: 403 });
    }
    // Only accept POST requests
    if (req.method !== "POST") {
      logEvent("INVALID_METHOD", { correlationId, method: req.method });
      return new Response("Method Not Allowed", { status: 405 });
    }
    // Read request body
    const rawBody = await req.text();
    logEvent("REQUEST_RECEIVED", { correlationId, bodySize: rawBody.length });
    // Verify signature
    if (!await verifySignature(req, rawBody)) {
      logEvent("SIGNATURE_VERIFICATION_FAILED", { correlationId });
      return new Response("Unauthorized", { status: 401 });
    }
    logEvent("SIGNATURE_VERIFIED", { correlationId });
    // Parse payload
    let payload: WhatsAppWebhookPayload;
    try {
      payload = JSON.parse(rawBody);
    } catch (error) {
      logEvent("JSON_PARSE_ERROR", { correlationId, error: String(error) });
      return new Response("Bad Request", { status: 400 });
    }
    // Normalize messages
    const normalized = normalizePayload(payload);
    logEvent("PAYLOAD_NORMALIZED", { correlationId, messageCount: normalized.length });
    if (normalized.length === 0) {
      logEvent("NO_MESSAGES_FOUND", { correlationId });
      return new Response("ok", { status: 200 });
    }
    // Route each message
    const routeResults: RouteResult[] = [];
    for (const msg of normalized) {
      // Check idempotency
      const alreadyProcessed = await isMessageProcessed(msg.messageId);
      if (alreadyProcessed) {
        logEvent("MESSAGE_ALREADY_PROCESSED", { 
          correlationId, 
          messageId: msg.messageId, 
          from: msg.from 
        });
        await persistRouterLog(
          msg.messageId,
          msg.text,
          msg.keyword,
          "duplicate",
          { correlationId, reason: "already_processed" }
        );
        continue;
      }
      
      const keyword = msg.keyword;
      const destinationUrl = getDestinationUrl(keyword);
      if (!destinationUrl) {
        logEvent("NO_ROUTE_FOUND", { correlationId, messageId: msg.messageId, keyword: keyword ?? "none", from: msg.from });
        await persistRouterLog(
          msg.messageId,
          msg.text,
          keyword,
          "unmatched",
          { correlationId, keyword: keyword ?? "none" }
        );
        continue;
      }
      logEvent("ROUTING_MESSAGE", { correlationId, messageId: msg.messageId, keyword, destinationUrl });
      const result = await forwardToDestination(destinationUrl, msg, payload);
      routeResults.push(result);
      logEvent("ROUTE_COMPLETED", {
        correlationId, messageId: msg.messageId, keyword: result.keyword,
        destinationUrl: result.destinationUrl, status: result.status,
        responseTime: result.responseTime, error: result.error,
      });
      
      // Persist router log
      await persistRouterLog(
        msg.messageId,
        msg.text,
        keyword,
        result.error ? "error" : "routed",
        {
          correlationId,
          targetStatus: result.status,
          responseTime: result.responseTime,
          error: result.error,
        }
      );
    }
    logEvent("REQUEST_COMPLETED", { correlationId, totalMessages: normalized.length, routedMessages: routeResults.length });
    // Always return 200 to Meta to acknowledge receipt
    return new Response("ok", { status: 200 });
  } catch (error) {
    logEvent("UNHANDLED_ERROR", { correlationId, error: String(error), stack: error instanceof Error ? error.stack : undefined });
    // Return 200 even on error to prevent Meta from retrying
    return new Response("ok", { status: 200 });
  }
});
=======
Deno.serve((req) => handleRequest(req));
>>>>>>> 10aeb557
<|MERGE_RESOLUTION|>--- conflicted
+++ resolved
@@ -1,6 +1,5 @@
 import { handleRequest } from "../../../apps/router-fn/src/router.ts";
 
-<<<<<<< HEAD
 const encoder = new TextEncoder();
 const WA_VERIFY_TOKEN = Deno.env.get("WA_VERIFY_TOKEN") ?? "";
 const WA_APP_SECRET = Deno.env.get("WA_APP_SECRET") ?? "";
@@ -331,7 +330,4 @@
     // Return 200 even on error to prevent Meta from retrying
     return new Response("ok", { status: 200 });
   }
-});
-=======
-Deno.serve((req) => handleRequest(req));
->>>>>>> 10aeb557
+});