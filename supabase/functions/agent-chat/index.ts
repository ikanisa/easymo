--- conflicted
+++ resolved
@@ -449,7 +449,6 @@
         profileRef: result.data.profile_ref,
       });
 
-<<<<<<< HEAD
       // Attempt Agent-Core integration, fallback to stub
       let agentText: string | null = null;
       let agentMetadata: Record<string, unknown> = {};
@@ -555,19 +554,6 @@
           suggestions: assistantSuggestions,
         }
         : buildStubResponse(result.data.agent_kind, result.data.message);
-=======
-      const historyData = await fetchHistory(session.id);
-      const previousMessages = historyData?.messages ?? [];
-      const toolkit = await fetchToolkit(result.data.agent_kind);
-      const agentResult = await callAgentCore({
-        sessionId: session.id,
-        agentKind: result.data.agent_kind,
-        message: result.data.message,
-        profileRef: result.data.profile_ref ?? null,
-        history: previousMessages as StoredMessage[],
-        toolkit,
-      });
->>>>>>> c0efd02f
 
       const stub = buildStubResponse(result.data.agent_kind, result.data.message);
       const agentText = agentResult?.reply ?? null;
