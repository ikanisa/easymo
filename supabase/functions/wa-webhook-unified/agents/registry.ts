--- conflicted
+++ resolved
@@ -111,11 +111,8 @@
       
       // 8. Marketplace AI Agent (legacy - now aliases to buy_sell)
       case "marketplace":
-<<<<<<< HEAD
         return new BuySellAgent(deps);
-=======
         return new MarketplaceAgent(deps);
->>>>>>> cb1eb959
       
       // 9. Support AI Agent (includes concierge routing)
       case "support":
@@ -123,17 +120,14 @@
       
       // 10. Business Broker AI Agent (legacy - now aliases to buy_sell)
       case "business_broker":
-<<<<<<< HEAD
         return new BuySellAgent(deps);
       
       // 11. Buy & Sell Agent (consolidated marketplace + business_broker)
       case "buy_sell":
         return new BuySellAgent(deps);
-=======
         // Business brokerage and legal intake functionality
         // Uses MarketplaceAgent for business discovery and intake workflows
         return new MarketplaceAgent(deps);
->>>>>>> cb1eb959
 
       default:
         // Fallback to support agent for any unknown types
