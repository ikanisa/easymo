/**
 * AI Agent Tool Executor
 *
 * Executes tools loaded from database configurations
 * Supports multiple tool types: db, http, external, momo, etc.
 * Validates inputs against JSON schemas
 * Logs all executions for monitoring
 */

import { SupabaseClient } from "https://esm.sh/@supabase/supabase-js";
import type { AgentTool } from "./agent-config-loader.ts";

export interface ToolExecutionContext {
  userId: string;
  agentId: string;
  conversationId: string;
  agentSlug: string;
  sessionId?: string;
}

export interface ToolExecutionResult {
  success: boolean;
  data?: unknown;
  error?: string;
  executionTime: number;
  toolName: string;
  toolType: string;
}

/**
 * ToolExecutor - Executes agent tools with validation and logging
 */
export class ToolExecutor {
  // Shared constants for fare calculations
  private static readonly FARE_RATES = {
    moto: { base: 500, perKm: 200 },
    car: { base: 1500, perKm: 500 },
  };
  private static readonly MINUTES_PER_KM = 3; // Average time per kilometer
  private static readonly DEFAULT_DISTANCE_KM = 5; // Default estimate when routing unavailable

  constructor(private supabase: SupabaseClient) {}

  /**
   * Execute a tool with given inputs
   */
  async executeTool(
    tool: AgentTool,
    inputs: Record<string, unknown>,
    context: ToolExecutionContext,
  ): Promise<ToolExecutionResult> {
    const startTime = Date.now();

    console.log(JSON.stringify({
      event: "TOOL_EXECUTION_STARTED",
      toolName: tool.name,
      toolType: tool.tool_type,
      userId: context.userId,
      agentSlug: context.agentSlug,
    }));

    try {
      // 1. Validate inputs against schema
      const validationResult = this.validateInputs(inputs, tool.input_schema);
      if (!validationResult.valid) {
        throw new Error(
          `Invalid inputs: ${validationResult.errors.join(", ")}`,
        );
      }

      // 2. Execute based on tool type or tool name
      let result: unknown;

      // Check for specific tool names first
      if (tool.name === "get_weather") {
        result = await this.executeWeatherTool(tool, inputs);
      } else if (tool.name === "translate_text") {
        result = await this.executeTranslationTool(tool, inputs);
      } else if (tool.name === "geocode_address") {
        result = await this.executeGeocodingTool(tool, inputs);
      } else if (tool.name === "schedule_appointment") {
        result = await this.executeSchedulingTool(tool, inputs, context);
      } else {
        // Fall back to tool type routing
        switch (tool.tool_type) {
          case "db":
            result = await this.executeDbTool(tool, inputs, context);
            break;
          case "http":
            result = await this.executeHttpTool(tool, inputs, context);
            break;
          case "deep_search":
            result = await this.executeDeepSearchTool(tool, inputs, context);
            break;
          case "momo":
            result = await this.executeMoMoTool(tool, inputs, context);
            break;
          case "location":
            result = await this.executeLocationTool(tool, inputs, context);
            break;
          case "external":
            result = await this.executeExternalTool(tool, inputs, context);
            break;
          case "whatsapp":
            result = await this.executeWhatsAppTool(tool, inputs, context);
            break;
          case "static":
            // Static tools return config directly
            result = tool.config;
            break;
          default:
            throw new Error(`Unsupported tool type: ${tool.tool_type}`);
        }
      }

      const executionTime = Date.now() - startTime;

      // 3. Log successful execution
      await this.logExecution(
        tool,
        inputs,
        result,
        context,
        executionTime,
        true,
      );

      console.log(JSON.stringify({
        event: "TOOL_EXECUTION_SUCCESS",
        toolName: tool.name,
        executionTime,
      }));

      return {
        success: true,
        data: result,
        executionTime,
        toolName: tool.name,
        toolType: tool.tool_type,
      };
    } catch (error) {
      const executionTime = Date.now() - startTime;
      const errorMessage = error instanceof Error
        ? error.message
        : String(error);

      // Log failed execution
      await this.logExecution(
        tool,
        inputs,
        null,
        context,
        executionTime,
        false,
        errorMessage,
      );

      console.error(JSON.stringify({
        event: "TOOL_EXECUTION_FAILED",
        toolName: tool.name,
        error: errorMessage,
        executionTime,
      }));

      return {
        success: false,
        error: errorMessage,
        executionTime,
        toolName: tool.name,
        toolType: tool.tool_type,
      };
    }
  }

  /**
   * Validate inputs against JSON schema
   */
  private validateInputs(
    inputs: Record<string, unknown>,
    schema: Record<string, unknown>,
  ): { valid: boolean; errors: string[] } {
    const errors: string[] = [];

    // Check required fields
    const required = (schema.required as string[]) || [];
    for (const field of required) {
      if (!(field in inputs)) {
        errors.push(`Missing required field: ${field}`);
      }
    }

    // Basic type checking (can be enhanced with full JSON schema validator)
    const properties = (schema.properties as Record<string, any>) || {};
    for (const [key, value] of Object.entries(inputs)) {
      if (properties[key]) {
        const expectedType = properties[key].type;
        const actualType = typeof value;

        // Simple type validation
        if (expectedType === "string" && actualType !== "string") {
          errors.push(`Field ${key} should be string, got ${actualType}`);
        }
        if (expectedType === "number" && actualType !== "number") {
          errors.push(`Field ${key} should be number, got ${actualType}`);
        }
        if (expectedType === "boolean" && actualType !== "boolean") {
          errors.push(`Field ${key} should be boolean, got ${actualType}`);
        }
      }
    }

    return {
      valid: errors.length === 0,
      errors,
    };
  }

  /**
   * Execute database tool (search, query, etc.)
   */
  private async executeDbTool(
    tool: AgentTool,
    inputs: Record<string, unknown>,
    context: ToolExecutionContext,
  ): Promise<unknown> {
    const config = tool.config;
    const tableName = config.table as string;

    if (!tableName) {
      throw new Error("Database tool requires 'table' in config");
    }

    // Build query based on tool name
    switch (tool.name) {
      case "search_jobs":
        return await this.searchJobs(inputs);

      case "search_properties":
        return await this.searchProperties(inputs);

      case "search_menu_supabase":
        return await this.searchMenu(inputs);

      case "search_businesses":
        return await this.searchBusinessDirectory(inputs);

      case "search_produce":
        return await this.searchProduce(inputs);

      case "lookup_loyalty":
        return await this.lookupLoyalty(inputs);

      // Marketplace tools
      case "search_listings":
        return await this.searchMarketplaceListings(inputs);

      case "create_listing":
        return await this.createMarketplaceListing(inputs, context);

      case "search_suppliers":
        return await this.searchSuppliers(inputs, context);

      case "get_nearby_listings":
        return await this.getNearbyListings(inputs, context);

      // Support tools
      case "get_user_info":
        return await this.getUserInfo(inputs, context);

      case "check_wallet_balance":
        return await this.checkWalletBalance(context);

      case "create_support_ticket":
        return await this.createSupportTicket(inputs, context);

      case "search_faq":
        return await this.searchFaq(inputs);

      // Rides agent tools
      case "search_drivers":
      case "find_nearby_drivers":
        return await this.findNearbyDrivers(inputs, context);

      case "request_ride":
        return await this.requestRide(inputs, context);

      case "get_fare_estimate":
        return await this.getFareEstimate(inputs);

      case "track_ride":
        return await this.trackRide(inputs);

      // Insurance agent tools
      case "get_motor_quote":
      case "calculate_quote":
        return await this.calculateInsuranceQuote(inputs, context);

      case "check_policy_status":
        return await this.checkPolicyStatus(inputs);

      case "submit_claim":
        return await this.submitInsuranceClaim(inputs, context);

      default:
        // Generic table query
        return await this.genericTableQuery(tableName, inputs);
    }
  }

  /**
   * Search marketplace listings
   */
  private async searchMarketplaceListings(
    inputs: Record<string, unknown>,
  ): Promise<unknown> {
    const query = inputs.query as string || "";
    const category = inputs.category as string;
    const priceMin = inputs.price_min as number;
    const priceMax = inputs.price_max as number;
    const condition = inputs.condition as string;

    let dbQuery = this.supabase
      .from("marketplace_listings")
      .select(`
        id, product_name, description, price, category, condition, location,
        seller_phone, created_at, photos
      `)
      .eq("status", "active")
      .limit(15);

    if (query) {
      // Escape special characters for LIKE queries to prevent injection
      const sanitizedQuery = this.sanitizeSearchQuery(query);
      dbQuery = dbQuery.or(
        `product_name.ilike.%${sanitizedQuery}%,description.ilike.%${sanitizedQuery}%`,
      );
    }

    if (category) {
      dbQuery = dbQuery.eq("category", category);
    }

    if (priceMin) {
      dbQuery = dbQuery.gte("price", priceMin);
    }

    if (priceMax) {
      dbQuery = dbQuery.lte("price", priceMax);
    }

    if (condition) {
      dbQuery = dbQuery.eq("condition", condition);
    }

    const { data, error } = await dbQuery.order("created_at", {
      ascending: false,
    });

    if (error) {
      console.error("Marketplace search error:", error);
      // Return empty results instead of throwing
      return {
        count: 0,
        listings: [],
        message: "Search completed - no matching listings found",
      };
    }

    return {
      count: data?.length || 0,
      listings: data?.map((l) => ({
        id: l.id,
        title: l.product_name,
        description: l.description?.slice(0, 100) +
          (l.description?.length > 100 ? "..." : ""),
        price: `${l.price} RWF`,
        category: l.category,
        condition: l.condition,
        location: l.location,
        // Mask seller phone for privacy
        seller_contact: l.seller_phone
          ? `wa.me/${this.formatPhoneForWhatsApp(l.seller_phone)}`
          : null,
        photos: l.photos?.slice(0, 3),
      })) || [],
    };
  }

  /**
   * Sanitize search query to prevent SQL injection in LIKE patterns
   */
  private sanitizeSearchQuery(query: string): string {
    // Escape special characters used in PostgreSQL LIKE patterns
    return query
      .replace(/\\/g, "\\\\") // Escape backslashes first
      .replace(/%/g, "\\%") // Escape percent
      .replace(/_/g, "\\_") // Escape underscore
      .replace(/'/g, "''") // Escape single quotes
      .slice(0, 100); // Limit length to prevent DoS
  }

  /**
   * Format phone number for WhatsApp URL (remove non-digit characters except leading +)
   */
  private formatPhoneForWhatsApp(phone: string): string {
    if (!phone) return "";
    // Keep only digits, removing + prefix and any other characters
    return phone.replace(/[^0-9]/g, "");
  }

  private async maybeSelectProfileColumn(
    userId: string,
    column: string,
  ): Promise<unknown | null> {
    const { data, error } = await this.supabase
      .from("profiles")
      .select(column)
      .eq("user_id", userId)
      .maybeSingle();

    if (!error) {
      return (data as any)?.[column] ?? null;
    }

    const code = (error as any)?.code as string | undefined;
    if (code === "42703" || code === "PGRST205" || code === "PGRST116") {
      return null;
    }
    throw error;
  }

  private async tryUpdateProfile(
    userId: string,
    patch: Record<string, unknown>,
  ): Promise<boolean> {
    const { error } = await this.supabase
      .from("profiles")
      .update(patch)
      .eq("user_id", userId);

    if (!error) return true;
    const code = (error as any)?.code as string | undefined;
    if (code === "42703" || code === "PGRST205") return false;
    throw error;
  }

  private async getUserPhoneForContact(userId: string): Promise<string | null> {
    const columns = [
      "whatsapp_e164",
      "phone_number",
      "phone_e164",
      "whatsapp_number",
      "wa_id",
    ];

    for (const column of columns) {
      const value = await this.maybeSelectProfileColumn(userId, column);
      if (typeof value === "string" && value.trim().length > 0) {
        return value.trim();
      }
    }

    try {
      const { data, error } = await this.supabase.auth.admin.getUserById(
        userId,
      );
      if (error) return null;
      const phone = (data as any)?.user?.phone;
      if (typeof phone === "string" && phone.trim().length > 0) {
        return phone.trim();
      }
    } catch {
      // Ignore auth lookup failures; caller can proceed without phone.
    }

    return null;
  }

  private async getUserLanguage(userId: string): Promise<string | null> {
    const columns = ["language", "locale", "preferred_language"];
    for (const column of columns) {
      const value = await this.maybeSelectProfileColumn(userId, column);
      if (typeof value === "string" && value.trim().length > 0) {
        return value.trim();
      }
    }
    return null;
  }

  private async getProfileCreatedAt(userId: string): Promise<string | null> {
    const value = await this.maybeSelectProfileColumn(userId, "created_at");
    return typeof value === "string" ? value : null;
  }

  /**
   * Create a new marketplace listing
   */
  private async createMarketplaceListing(
    inputs: Record<string, unknown>,
    context: ToolExecutionContext,
  ): Promise<unknown> {
    const title = inputs.title as string;
    const description = inputs.description as string;
    const price = inputs.price as number;
    const category = inputs.category as string;
    const condition = inputs.condition as string || "used";
    const location = inputs.location as string;
    const negotiable = inputs.negotiable as boolean || true;

<<<<<<< HEAD
    // Get user's phone number for seller contact
    const { data: user } = await this.supabase
      .from("whatsapp_users")
      .select("phone")
      .eq("id", context.userId)
      .single();
=======
    // Get user's phone number for seller contact (schema-flexible)
    const sellerPhone = await this.getUserPhoneForContact(context.userId);
>>>>>>> 9bdc87d8

    const { data, error } = await this.supabase
      .from("marketplace_listings")
      .insert({
        product_name: title,
        description,
        price,
        category,
        condition,
        location,
        negotiable,
<<<<<<< HEAD
        seller_phone: user?.phone,
=======
        seller_phone: sellerPhone,
>>>>>>> 9bdc87d8
        status: "active",
      })
      .select("id")
      .single();

    if (error) {
      console.error("Create listing error:", error);
      return {
        success: false,
        error: "Failed to create listing. Please try again.",
      };
    }

    return {
      success: true,
      listing_id: data?.id,
      message:
        `Your listing "${title}" has been created successfully! Buyers can now find it in the marketplace.`,
    };
  }

  /**
   * Get nearby listings based on user's cached location
   */
  private async getNearbyListings(
    inputs: Record<string, unknown>,
    context: ToolExecutionContext,
  ): Promise<unknown> {
    const category = inputs.category as string;
    const radiusKm = (inputs.radius_km as number) || 10;
    const limit = (inputs.limit as number) || 10;

    // Get user's cached location
    const { data: locationRow } = await this.supabase
      .from("recent_locations")
      .select("lat, lng, expires_at")
      .eq("user_id", context.userId)
      .order("captured_at", { ascending: false })
      .limit(1)
      .maybeSingle();

    const isExpired = locationRow?.expires_at
      ? Date.parse(locationRow.expires_at) <= Date.now()
      : true;

    if (!locationRow || isExpired) {
      return {
        success: false,
        needs_location: true,
        message:
          "Please share your location first to find nearby listings. Send your GPS location via WhatsApp.",
      };
    }
    const userLocation = { lat: locationRow.lat, lng: locationRow.lng };

    // For now, return a simple search without PostGIS distance calculation
    // In production, this would use a proper geospatial query
    let dbQuery = this.supabase
      .from("marketplace_listings")
      .select(`
        id, product_name, description, price, category, condition, location,
        seller_phone, created_at
      `)
      .eq("status", "active")
      .limit(limit);

    if (category) {
      dbQuery = dbQuery.eq("category", category);
    }

    const { data, error } = await dbQuery.order("created_at", {
      ascending: false,
    });

    if (error) {
      console.error("Nearby listings error:", error);
      return {
        count: 0,
        listings: [],
        user_location: userLocation,
      };
    }

    return {
      count: data?.length || 0,
      listings: data?.map((l) => ({
        id: l.id,
        title: l.product_name,
        price: `${l.price} RWF`,
        category: l.category,
        location: l.location,
      })) || [],
      user_location: userLocation,
      search_radius_km: radiusKm,
    };
  }

  /**
   * Get user information from profiles table
   */
  private async getUserInfo(
    _inputs: Record<string, unknown>,
    context: ToolExecutionContext,
  ): Promise<unknown> {
    // Security: Always use context.userId, never allow user to query other users' info
    const userId = context.userId;

    if (!userId) {
      return {
        success: false,
        error: "User ID is required",
      };
    }

<<<<<<< HEAD
    const { data, error } = await this.supabase
      .from("whatsapp_users")
      .select(`
        id,
        phone,
        language,
        created_at,
        updated_at,
        location_cache
      `)
      .eq("id", userId)
      .single();
=======
    const phone = await this.getUserPhoneForContact(userId);
    const language = (await this.getUserLanguage(userId)) ?? "en";
    const memberSince = await this.getProfileCreatedAt(userId);
>>>>>>> 9bdc87d8

    const { data: locationRow } = await this.supabase
      .from("recent_locations")
      .select("expires_at")
      .eq("user_id", userId)
      .order("captured_at", { ascending: false })
      .limit(1)
      .maybeSingle();

    const hasLocation = locationRow?.expires_at
      ? Date.parse(locationRow.expires_at) > Date.now()
      : false;

    return {
      success: true,
      user: {
<<<<<<< HEAD
        id: data.id,
        phone: data.phone ? this.maskPhoneNumber(data.phone) : null,
        language: data.language,
        member_since: data.created_at,
        has_location: !!data.location_cache,
=======
        id: userId,
        phone: phone ? this.maskPhoneNumber(phone) : null,
        language,
        roles: [],
        member_since: memberSince,
        has_location: hasLocation,
>>>>>>> 9bdc87d8
      },
    };
  }

  /**
   * Mask phone number for privacy (show last 4 digits)
   */
  private maskPhoneNumber(phone: string): string {
    if (!phone || phone.length < 4) return "****";
    return "****" + phone.slice(-4);
  }

  /**
   * Create a support ticket for complex issues
   */
  private async createSupportTicket(
    inputs: Record<string, unknown>,
    context: ToolExecutionContext,
  ): Promise<unknown> {
    const issueType = inputs.issue_type as string;
    const description = inputs.description as string;
    const priority = (inputs.priority as string) || "medium";
    const title = inputs.title as string;

    if (!description) {
      return {
        success: false,
        error: "Description is required to create a support ticket",
      };
    }

    // Validate priority
    const validPriorities = ["low", "medium", "high", "urgent"];
    const normalizedPriority = validPriorities.includes(priority)
      ? priority
      : "medium";

    // Map issue_type to category (support_tickets uses 'category' column)
    const categoryMapping: Record<string, string> = {
      "payment": "payment",
      "technical": "technical",
      "account": "account",
      "fraud": "fraud",
      "escalation": "escalation",
      "other": "other",
    };
    const category = categoryMapping[issueType] || "other";

    try {
      // In most schemas, ticket.profile_id references the auth user id.
      // Best-effort: ensure a profiles row exists for downstream tooling.
      let profileId = context.userId;
      const { data: profile, error: profileLookupError } = await this.supabase
        .from("profiles")
        .select("user_id")
        .eq("user_id", context.userId)
        .maybeSingle();

      const lookupCode = (profileLookupError as any)?.code as
        | string
        | undefined;
      if (
        profileLookupError && lookupCode !== "PGRST116" &&
        lookupCode !== "PGRST205"
      ) {
        throw profileLookupError;
      }

      if (profile?.user_id) {
        profileId = profile.user_id;
      } else {
<<<<<<< HEAD
        // Try to create a minimal profile for the user if needed
        // Get user phone from whatsapp_users
        const { data: waUser } = await this.supabase
          .from("whatsapp_users")
          .select("phone")
          .eq("id", context.userId)
          .single();

        if (!waUser) {
          // Cannot create ticket without user context
          return {
            success: false,
            error: "Unable to create support ticket. Please ensure your account is properly set up.",
          };
        }

        // Create a minimal profile
        // Note: profiles table uses 'user_id' as primary key and 'phone_number' for phone
        const { data: newProfile, error: profileError } = await this.supabase
          .from("profiles")
          .insert({
            user_id: context.userId,
            phone_number: waUser.phone,
          })
          .select("user_id")
          .single();

        if (profileError) {
          console.error("Profile creation error:", profileError);
          // If we can't create a profile, log the issue and return gracefully
          return {
            success: false,
            error: "Unable to create support ticket. Please contact support directly.",
            details: "Our support team has been notified of this issue.",
          };
        }

        profileId = newProfile.user_id;
=======
        try {
          const { error: upsertError } = await this.supabase
            .from("profiles")
            .upsert({ user_id: context.userId }, { onConflict: "user_id" });
          const upsertCode = (upsertError as any)?.code as string | undefined;
          if (
            upsertError && upsertCode !== "42P10" && upsertCode !== "PGRST205"
          ) {
            throw upsertError;
          }

          const phoneValue = await this.getUserPhoneForContact(context.userId);
          if (phoneValue) {
            await this.tryUpdateProfile(context.userId, {
              whatsapp_e164: phoneValue,
            });
            await this.tryUpdateProfile(context.userId, {
              phone_number: phoneValue,
            });
            await this.tryUpdateProfile(context.userId, {
              phone_e164: phoneValue,
            });
            const digits = phoneValue.replace(/[^0-9]/g, "");
            await this.tryUpdateProfile(context.userId, {
              whatsapp_number: digits,
            });
            await this.tryUpdateProfile(context.userId, { wa_id: digits });
          }
        } catch (profileEnsureError) {
          console.error(
            "Support ticket profile ensure error:",
            profileEnsureError,
          );
        }
>>>>>>> 9bdc87d8
      }

      const ticketData = {
        profile_id: profileId,
        category,
        priority: normalizedPriority,
        title: title || `Support Request: ${issueType || "General"}`,
        description,
        status: "open",
        metadata: {
          source: "ai_agent",
          agent_slug: context.agentSlug,
          conversation_id: context.conversationId,
          session_id: context.sessionId,
        },
      };

      const { data, error } = await this.supabase
        .from("support_tickets")
        .insert(ticketData)
        .select("id, category, priority, status, created_at")
        .single();

      if (error) {
        console.error("Create support ticket error:", error);
        return {
          success: false,
          error: "Failed to create support ticket. Please try again.",
        };
      }

      return {
        success: true,
        ticket_id: data.id,
        category: data.category,
        priority: data.priority,
        status: data.status,
        created_at: data.created_at,
        message: `Support ticket created successfully. Ticket ID: ${
          data.id.slice(0, 8)
        }. Our team will review your issue and respond soon.`,
      };
    } catch (error) {
      console.error("Support ticket creation error:", error);
      return {
        success: false,
        error: error instanceof Error
          ? error.message
          : "Failed to create support ticket",
      };
    }
  }

  /**
   * Search jobs database
   */
  private async searchJobs(inputs: Record<string, unknown>): Promise<unknown> {
    const query = inputs.query as string || "";
    const location = inputs.location as string;
    const type = inputs.type as string;

    let dbQuery = this.supabase
      .from("jobs")
      .select("*")
      .eq("status", "active")
      .limit(10);

    if (query) {
      dbQuery = dbQuery.or(
        `title.ilike.%${query}%,description.ilike.%${query}%`,
      );
    }

    if (location) {
      dbQuery = dbQuery.eq("location", location);
    }

    if (type) {
      dbQuery = dbQuery.eq("type", type);
    }

    const { data, error } = await dbQuery;

    if (error) throw error;
    return data;
  }

  /**
   * Search properties database
   */
  private async searchProperties(
    inputs: Record<string, unknown>,
  ): Promise<unknown> {
    const location = inputs.location as string;
    const minPrice = inputs.min_price as number;
    const maxPrice = inputs.max_price as number;
    const bedrooms = inputs.bedrooms as number;

    let dbQuery = this.supabase
      .from("properties")
      .select("*")
      .eq("status", "available")
      .limit(10);

    if (location) {
      dbQuery = dbQuery.ilike("location", `%${location}%`);
    }

    if (minPrice) {
      dbQuery = dbQuery.gte("price", minPrice);
    }

    if (maxPrice) {
      dbQuery = dbQuery.lte("price", maxPrice);
    }

    if (bedrooms) {
      dbQuery = dbQuery.eq("bedrooms", bedrooms);
    }

    const { data, error } = await dbQuery;

    if (error) throw error;
    return data;
  }

  /**
   * Search menu items
   */
  private async searchMenu(inputs: Record<string, unknown>): Promise<unknown> {
    const restaurantId = inputs.restaurant_id as string;
    const query = inputs.query as string || "";
    const filters = inputs.filters as Record<string, boolean> || {};

    let dbQuery = this.supabase
      .from("menu_items")
      .select("*")
      .eq("restaurant_id", restaurantId)
      .eq("available", true)
      .limit(20);

    if (query) {
      dbQuery = dbQuery.or(
        `name.ilike.%${query}%,description.ilike.%${query}%`,
      );
    }

    // Apply filters
    if (filters.vegan) {
      dbQuery = dbQuery.contains("tags", ["vegan"]);
    }
    if (filters.spicy) {
      dbQuery = dbQuery.contains("tags", ["spicy"]);
    }
    if (filters.halal) {
      dbQuery = dbQuery.contains("tags", ["halal"]);
    }

    const { data, error } = await dbQuery;

    if (error) throw error;
    return data;
  }

  /**
   * Search business directory
   */
  private async searchBusinessDirectory(
    inputs: Record<string, unknown>,
  ): Promise<unknown> {
    const query = inputs.query as string || "";
    const category = inputs.category as string;
    const location = inputs.location as string;

    let dbQuery = this.supabase
      .from("businesses")
      .select("*")
      .eq("is_active", true)
      .limit(15);

    if (query) {
      dbQuery = dbQuery.or(
        `name.ilike.%${query}%,description.ilike.%${query}%`,
      );
    }

    if (category) {
      dbQuery = dbQuery.eq("category", category);
    }

    if (location) {
      dbQuery = dbQuery.ilike("location", `%${location}%`);
    }

    const { data, error } = await dbQuery;

    if (error) throw error;
    return data;
  }

  /**
   * Search produce listings
   */
  private async searchProduce(
    inputs: Record<string, unknown>,
  ): Promise<unknown> {
    const query = inputs.query as string || "";
    const category = inputs.category as string;

    let dbQuery = this.supabase
      .from("produce_listings")
      .select("*")
      .eq("status", "available")
      .limit(10);

    if (query) {
      dbQuery = dbQuery.or(
        `name.ilike.%${query}%,description.ilike.%${query}%`,
      );
    }

    if (category) {
      dbQuery = dbQuery.eq("category", category);
    }

    const { data, error } = await dbQuery;

    if (error) throw error;
    return data;
  }

  /**
   * Lookup loyalty points
   */
  private async lookupLoyalty(
    inputs: Record<string, unknown>,
  ): Promise<unknown> {
    const phone = inputs.phone as string;

    const { data, error } = await this.supabase
      .from("loyalty_programs")
      .select("*")
      .eq("phone_number", phone)
      .single();

    if (error) throw error;
    return data;
  }

  /**
   * Search preferred suppliers by product with location-based priority
   */
  private async searchSuppliers(
    inputs: Record<string, unknown>,
    context: ToolExecutionContext,
  ): Promise<unknown> {
    const productQuery = inputs.product_query as string ||
      inputs.query as string;
    const quantity = inputs.quantity as number || 1;
    const unit = inputs.unit as string;
    let userLat = inputs.user_lat as number;
    let userLng = inputs.user_lng as number;
    const radiusKm = inputs.max_radius_km as number || 10;
    const category = inputs.category as string;

    if (!productQuery) {
      throw new Error("product_query is required for searching suppliers");
    }

    // If lat/lng not provided, try to get from user profile
    if (!userLat || !userLng) {
      const { data: profile } = await this.supabase
        .from("profiles")
        .select("lat, lng")
        .eq("user_id", context.userId)
        .single();

      if (profile?.lat && profile?.lng) {
        userLat = profile.lat;
        userLng = profile.lng;
      }
    }

    // Search preferred suppliers using the RPC function
    const { data, error } = await this.supabase.rpc(
      "search_preferred_suppliers",
      {
        p_product_query: productQuery,
        p_user_lat: userLat || null,
        p_user_lng: userLng || null,
        p_radius_km: radiusKm,
        p_limit: 5,
      },
    );

    if (error) {
      console.error("Error searching preferred suppliers:", error);
      throw new Error(`Supplier search failed: ${error.message}`);
    }

    // Format results for the AI agent with benefits highlighted
    const formattedResults = data?.map((supplier: any) => {
      const benefits = supplier.benefits || [];
      const benefitsText = benefits.map((b: any) => {
        if (b.type === "discount") {
          return `✅ ${b.discount_percent}% discount for EasyMO users`;
        } else if (b.type === "free_delivery") {
          return `✅ Free delivery over ${b.min_order} RWF`;
        } else if (b.type === "cashback") {
          return `✅ ${b.discount_percent}% cashback`;
        }
        return `✅ ${b.name}`;
      }).join("\n");

      const totalPrice = (supplier.price_per_unit || 0) * quantity;

      // Calculate discount if applicable
      let discountedPrice = totalPrice;
      const discountBenefit = benefits.find((b: any) => b.type === "discount");
      if (discountBenefit && totalPrice >= (discountBenefit.min_order || 0)) {
        const discount = totalPrice * (discountBenefit.discount_percent / 100);
        discountedPrice = totalPrice -
          Math.min(discount, discountBenefit.max_discount_amount || discount);
      }

      return {
        ...supplier,
        total_price: totalPrice,
        discounted_price: discountedPrice,
        benefits_text: benefitsText,
        has_discount: discountedPrice < totalPrice,
        savings: totalPrice - discountedPrice,
      };
    }) || [];

    return {
      suppliers: formattedResults,
      total_found: formattedResults.length,
      product_query: productQuery,
      quantity,
      unit,
      search_location: userLat && userLng
        ? { lat: userLat, lng: userLng }
        : null,
    };
  }

  /**
   * Generic table query
   */
  private async genericTableQuery(
    tableName: string,
    inputs: Record<string, unknown>,
  ): Promise<unknown> {
    const { data, error } = await this.supabase
      .from(tableName)
      .select("*")
      .limit(10);

    if (error) throw error;
    return data;
  }

  /**
   * Execute HTTP tool (API calls)
   */
  private async executeHttpTool(
    tool: AgentTool,
    inputs: Record<string, unknown>,
    context: ToolExecutionContext,
  ): Promise<unknown> {
    const config = tool.config;
    const endpoint = config.endpoint as string;
    const method = (config.method as string) || "GET";

    if (!endpoint) {
      throw new Error("HTTP tool requires 'endpoint' in config");
    }

    const response = await fetch(endpoint, {
      method,
      headers: {
        "Content-Type": "application/json",
      },
      body: method !== "GET" ? JSON.stringify(inputs) : undefined,
    });

    if (!response.ok) {
      throw new Error(`HTTP ${response.status}: ${await response.text()}`);
    }

    return await response.json();
  }

  /**
   * Execute deep search tool (semantic vector search + web search fallback)
   */
  private async executeDeepSearchTool(
    tool: AgentTool,
    inputs: Record<string, unknown>,
    context: ToolExecutionContext,
  ): Promise<unknown> {
    const query = inputs.query as string;
    const domains = (inputs.domains as string[]) ||
      ["marketplace", "jobs", "properties"];
    const useWeb = inputs.useWeb as boolean || false;

    if (!query) {
      return {
        results: [],
        message: "Query is required for deep search",
      };
    }

    try {
      // Try semantic search first (local database)
      if (!useWeb) {
        const { semanticSearch } = await import("./embedding-service.ts");
        const supabaseUrl = Deno.env.get("SUPABASE_URL")!;
        const supabaseKey = Deno.env.get("SUPABASE_SERVICE_ROLE_KEY")!;

        const results = await semanticSearch(
          query,
          {
            domains,
            matchCount: 10,
            minSimilarity: 0.7,
          },
          supabaseUrl,
          supabaseKey,
        );

        if (results.length > 0) {
          return {
            query,
            source: "semantic",
            results: results.map((r: any) => ({
              id: r.entity_id,
              domain: r.domain,
              type: r.entity_type,
              title: r.title,
              description: r.description,
              similarity: r.similarity,
              relevance: r.relevance_score,
              distance: r.distance_meters,
              metadata: r.metadata,
            })),
            message: `Found ${results.length} local results`,
          };
        }
      }

      // Fallback to web search if no local results or useWeb=true
      const searchApiKey = Deno.env.get("SERPER_API_KEY") ||
        Deno.env.get("TAVILY_API_KEY");

      if (!searchApiKey) {
        return {
          query,
          results: [],
          message: "No local results found and web search not configured",
        };
      }

      // Web search (Serper API)
      const response = await fetch("https://google.serper.dev/search", {
        method: "POST",
        headers: {
          "X-API-KEY": searchApiKey,
          "Content-Type": "application/json",
        },
        body: JSON.stringify({
          q: query,
          num: 5,
        }),
      });

      if (!response.ok) {
        throw new Error(`Search API error: ${response.status}`);
      }

      const data = await response.json();

      return {
        query,
        source: "web",
        results: data.organic?.slice(0, 5).map((r: any) => ({
          title: r.title,
          snippet: r.snippet,
          link: r.link,
        })) || [],
        message: `Found ${data.organic?.length || 0} web results`,
      };
    } catch (error) {
      console.error("Deep search error:", error);
      return {
        query,
        results: [],
        error: error instanceof Error ? error.message : "Search failed",
      };
    }
  }

  /**
   * Execute MoMo payment tool
   */
  private async executeMoMoTool(
    tool: AgentTool,
    inputs: Record<string, unknown>,
    context: ToolExecutionContext,
  ): Promise<unknown> {
    const phone = inputs.phone as string;
    const amount = inputs.amount as number;
    const currency = (inputs.currency as string) || "RWF";
    const reference = inputs.reference as string || `EASYMO-${Date.now()}`;

    if (!phone || !amount) {
      return {
        success: false,
        error: "Phone number and amount are required",
      };
    }

    try {
      // Check if MoMo API credentials are configured
      const momoApiKey = Deno.env.get("MOMO_API_KEY");
      const momoUserId = Deno.env.get("MOMO_USER_ID");
      const momoApiUser = Deno.env.get("MOMO_API_USER");
      const momoSubscriptionKey = Deno.env.get("MOMO_SUBSCRIPTION_KEY");

      if (!momoApiKey || !momoUserId) {
        console.warn("MoMo API not configured");

        // Store pending transaction in database for manual processing
        await this.supabase.from("payment_transactions").insert({
          user_id: context.userId,
          amount,
          currency,
          phone_number: phone,
          reference,
          status: "pending_manual",
          payment_method: "momo",
          metadata: {
            reason: "API not configured",
            initiated_by_agent: context.agentSlug,
          },
        });

        return {
          phone,
          amount,
          currency,
          reference,
          status: "pending_manual",
          message:
            "Payment request recorded. Our team will process it manually and contact you shortly.",
        };
      }

      // MTN MoMo Collection API integration
      // Generate UUID for transaction
      const transactionId = crypto.randomUUID();

      // Request to pay
      const response = await fetch(
        "https://sandbox.momodeveloper.mtn.com/collection/v1_0/requesttopay",
        {
          method: "POST",
          headers: {
            "Authorization": `Bearer ${momoApiKey}`,
            "X-Reference-Id": transactionId,
            "X-Target-Environment": Deno.env.get("MOMO_ENVIRONMENT") ||
              "sandbox",
            "Ocp-Apim-Subscription-Key": momoSubscriptionKey || "",
            "Content-Type": "application/json",
          },
          body: JSON.stringify({
            amount: amount.toString(),
            currency,
            externalId: reference,
            payer: {
              partyIdType: "MSISDN",
              partyId: phone.replace(/\D/g, ""), // Strip non-digits
            },
            payerMessage: `Payment for easyMO - ${reference}`,
            payeeNote: `easyMO transaction ${reference}`,
          }),
        },
      );

      if (!response.ok) {
        throw new Error(
          `MoMo API error: ${response.status} ${await response.text()}`,
        );
      }

      // Store transaction in database
      await this.supabase.from("payment_transactions").insert({
        user_id: context.userId,
        transaction_id: transactionId,
        amount,
        currency,
        phone_number: phone,
        reference,
        status: "pending",
        payment_method: "momo",
        metadata: {
          initiated_by_agent: context.agentSlug,
        },
      });

      return {
        success: true,
        transaction_id: transactionId,
        phone,
        amount,
        currency,
        reference,
        status: "pending",
        message:
          `Payment request sent to ${phone}. Please approve on your phone.`,
      };
    } catch (error) {
      console.error("MoMo payment error:", error);

      // Store failed transaction for audit
      await this.supabase.from("payment_transactions").insert({
        user_id: context.userId,
        amount,
        currency,
        phone_number: phone,
        reference,
        status: "failed",
        payment_method: "momo",
        metadata: {
          error: error instanceof Error ? error.message : String(error),
          initiated_by_agent: context.agentSlug,
        },
      });

      return {
        success: false,
        phone,
        amount,
        error: error instanceof Error ? error.message : "Payment failed",
        message: "Payment request failed. Please try again or contact support.",
      };
    }
  }

  /**
   * Execute location tool
   */
  private async executeLocationTool(
    tool: AgentTool,
    inputs: Record<string, unknown>,
    context: ToolExecutionContext,
  ): Promise<unknown> {
    const { data: locationRow } = await this.supabase
      .from("recent_locations")
      .select("lat, lng, expires_at")
      .eq("user_id", context.userId)
      .order("captured_at", { ascending: false })
      .limit(1)
      .maybeSingle();

    const isExpired = locationRow?.expires_at
      ? Date.parse(locationRow.expires_at) <= Date.now()
      : true;

    const userLocation = !locationRow || isExpired
      ? null
      : { lat: locationRow.lat, lng: locationRow.lng };

    return {
      userLocation,
      inputs,
    };
  }

  /**
   * Execute external tool (Sora, etc.)
   */
  private async executeExternalTool(
    tool: AgentTool,
    inputs: Record<string, unknown>,
    context: ToolExecutionContext,
  ): Promise<unknown> {
    // Placeholder for external API integrations
    return {
      tool: tool.name,
      inputs,
      message: "External tool execution pending",
    };
  }

  /**
   * Execute WhatsApp tool (contact_seller, etc.)
   */
  private async executeWhatsAppTool(
    tool: AgentTool,
    inputs: Record<string, unknown>,
    context: ToolExecutionContext,
  ): Promise<unknown> {
    switch (tool.name) {
      case "contact_seller":
        return await this.executeContactSeller(inputs);
      default:
        return {
          success: false,
          message: `Unknown WhatsApp tool: ${tool.name}`,
        };
    }
  }

  /**
   * Generate WhatsApp link to contact a seller
   */
  private async executeContactSeller(
    inputs: Record<string, unknown>,
  ): Promise<unknown> {
    const listingId = inputs.listing_id as string;
    const customMessage = inputs.message as string;

    if (!listingId) {
      return {
        success: false,
        error: "Listing ID is required",
      };
    }

    // Get listing details
    const { data: listing, error } = await this.supabase
      .from("marketplace_listings")
      .select("product_name, seller_phone, price")
      .eq("id", listingId)
      .single();

    if (error || !listing) {
      return {
        success: false,
        error: "Listing not found",
      };
    }

    if (!listing.seller_phone) {
      return {
        success: false,
        error: "Seller contact not available for this listing",
      };
    }

    // Build WhatsApp message
    const defaultMessage =
      `Hi! I'm interested in your listing "${listing.product_name}" priced at ${listing.price} RWF on easyMO Marketplace.`;
    const message = customMessage || defaultMessage;

    // Use utility function to clean phone number and build WhatsApp link
    const cleanPhone = this.formatPhoneForWhatsApp(listing.seller_phone);
    const encodedMessage = encodeURIComponent(message);
    const whatsappLink = `https://wa.me/${cleanPhone}?text=${encodedMessage}`;

    return {
      success: true,
      whatsapp_link: whatsappLink,
      seller_name: "Seller", // Mask actual name for privacy
      listing_title: listing.product_name,
      message: `Click to contact the seller: ${whatsappLink}`,
    };
  }

<<<<<<< HEAD
  // =====================================================================
  // SUPPORT AGENT TOOLS
  // =====================================================================

  /**
   * Get user account information
   */
  private async getUserInfo(context: ToolExecutionContext): Promise<unknown> {
    const { data, error } = await this.supabase
      .from("whatsapp_users")
      .select("id, phone, language, created_at, location_cache")
      .eq("id", context.userId)
      .single();

    if (error || !data) {
      return {
        success: false,
        error: "User not found",
      };
    }

    // Safely mask phone number (show only last 4 digits if length >= 4)
    let maskedPhone: string | null = null;
    if (data.phone) {
      maskedPhone = data.phone.length >= 4
        ? `***${data.phone.slice(-4)}`
        : "***";
    }

    return {
      success: true,
      user: {
        id: data.id,
        phone: maskedPhone,
        language: data.language,
        member_since: data.created_at,
        has_location: !!data.location_cache,
      },
    };
  }

=======
>>>>>>> 9bdc87d8
  /**
   * Check user wallet balance
   */
  private async checkWalletBalance(
    context: ToolExecutionContext,
  ): Promise<unknown> {
    try {
      // Try RPC function first
      const { data, error } = await this.supabase.rpc("wallet_get_balance", {
        p_user_id: context.userId,
      });

      if (!error && data) {
        return {
          success: true,
          balance: data.balance || 0,
          currency: data.currency || "RWF",
          last_updated: data.updated_at,
        };
      }

      // Fallback to direct query
      const { data: wallet, error: walletError } = await this.supabase
        .from("wallet_balances")
        .select("balance, currency, updated_at")
        .eq("user_id", context.userId)
        .single();

      if (walletError || !wallet) {
        return {
          success: true,
          balance: 0,
          currency: "RWF",
          message: "No wallet found - you can top up anytime!",
        };
      }

      return {
        success: true,
        balance: wallet.balance,
        currency: wallet.currency,
        last_updated: wallet.updated_at,
      };
    } catch (err) {
      return {
        success: false,
        error: "Unable to check wallet balance",
      };
    }
  }

  /**
   * Create a support ticket for complex issues
   */
  private async createSupportTicket(
    inputs: Record<string, unknown>,
    context: ToolExecutionContext,
  ): Promise<unknown> {
    const issueType = inputs.issue_type as string;
    const description = inputs.description as string;
    const priority = (inputs.priority as string) || "medium";

    if (!issueType || !description) {
      return {
        success: false,
        error: "Issue type and description are required",
      };
    }

    const { data, error } = await this.supabase
      .from("support_tickets")
      .insert({
        user_id: context.userId,
        issue_type: issueType,
        description: description.slice(0, 1000), // Limit description length
        priority,
        status: "open",
        metadata: {
          created_via: "ai_agent",
          agent_slug: context.agentSlug,
        },
      })
      .select("id")
      .single();

    if (error) {
      console.error("Failed to create support ticket:", error);
      return {
        success: false,
        error: "Unable to create support ticket. Please try again.",
      };
    }

    // Safely get short ticket ID for display
    const ticketId = data?.id;
    const shortTicketId = typeof ticketId === "string" && ticketId.length >= 8
      ? ticketId.slice(0, 8)
      : ticketId || "pending";

    return {
      success: true,
      ticket_id: ticketId,
      status: "open",
      priority,
      message:
        `Support ticket created! Our team will review and respond within 24 hours. Ticket ID: ${shortTicketId}`,
    };
  }

  /**
   * Search FAQ/knowledge base for answers
   */
  private async searchFaq(inputs: Record<string, unknown>): Promise<unknown> {
    const query = inputs.query as string;

    if (!query) {
      return {
        results: [],
        message: "Please provide a search query",
      };
    }

    // Sanitize query
    const sanitizedQuery = this.sanitizeSearchQuery(query);

    const { data, error } = await this.supabase
      .from("support_faq")
      .select("id, question, answer, category")
      .or(`question.ilike.%${sanitizedQuery}%,answer.ilike.%${sanitizedQuery}%`)
      .limit(5);

    if (error || !data || data.length === 0) {
      return {
        results: [],
        message:
          "No matching FAQ entries found. Creating a support ticket might help!",
      };
    }

    return {
      count: data.length,
      results: data.map((faq) => ({
        question: faq.question,
        answer: faq.answer,
        category: faq.category,
      })),
    };
  }

  // =====================================================================
  // RIDES AGENT TOOLS
  // =====================================================================

  /**
   * Find nearby available drivers
   */
  private async findNearbyDrivers(
    inputs: Record<string, unknown>,
    context: ToolExecutionContext,
  ): Promise<unknown> {
    const vehicleType = (inputs.vehicle_type as string) || "any";
    const radiusKm = (inputs.radius_km as number) || 5;

    // Get user's location from cache
    const { data: locationRow } = await this.supabase
      .from("recent_locations")
      .select("lat, lng, expires_at")
      .eq("user_id", context.userId)
      .order("captured_at", { ascending: false })
      .limit(1)
      .maybeSingle();

    const isExpired = locationRow?.expires_at
      ? Date.parse(locationRow.expires_at) <= Date.now()
      : true;

    if (!locationRow || isExpired) {
      return {
        success: false,
        needs_location: true,
        message:
          "Please share your GPS location so I can find drivers near you.",
      };
    }

    const userLat = locationRow.lat;
    const userLng = locationRow.lng;

    try {
      // Try RPC function for geospatial query
      const { data, error } = await this.supabase.rpc("find_nearby_drivers", {
        lat: userLat,
        lng: userLng,
        vehicle_filter: vehicleType,
        radius_km: radiusKm,
      });

      if (error) {
        console.warn("RPC find_nearby_drivers failed:", error);
        // Fallback to simple query
        const { data: fallbackData } = await this.supabase
          .from("driver_status")
          .select("id, vehicle_type, is_online")
          .eq("is_online", true)
          .limit(5);

        if (!fallbackData || fallbackData.length === 0) {
          return {
            count: 0,
            drivers: [],
            message:
              "No drivers available right now. Please try again in a few minutes.",
          };
        }

        return {
          count: fallbackData.length,
          drivers: fallbackData.map((d) => ({
            id: d.id,
            name: d.driver_name,
            vehicle_type: d.vehicle_type,
            rating: d.rating,
            eta: "5-10 min",
          })),
          user_location: { lat: userLat, lng: userLng },
        };
      }

      if (!data || data.length === 0) {
        return {
          count: 0,
          drivers: [],
          message:
            "No drivers available nearby. Try expanding your search or wait a moment.",
        };
      }

      return {
        count: data.length,
        drivers: data.map((d: Record<string, unknown>) => {
          const distanceKm = typeof d.distance_km === "number"
            ? d.distance_km
            : 0;
          return {
            id: d.id,
            name: d.driver_name,
            vehicle_type: d.vehicle_type,
            rating: d.rating,
            distance_km: distanceKm,
            eta: `${Math.ceil(distanceKm * ToolExecutor.MINUTES_PER_KM)} min`,
          };
        }),
        user_location: { lat: userLat, lng: userLng },
      };
    } catch (err) {
      console.error("Find drivers error:", err);
      return {
        count: 0,
        drivers: [],
        error: "Unable to search for drivers at the moment.",
      };
    }
  }

  /**
   * Request a ride
   */
  private async requestRide(
    inputs: Record<string, unknown>,
    context: ToolExecutionContext,
  ): Promise<unknown> {
    const pickupAddress = inputs.pickup_address as string;
    const destinationAddress = inputs.destination_address as string;
    const vehicleType = (inputs.vehicle_type as string) || "moto";

    // Get user location
<<<<<<< HEAD
    const { data: user } = await this.supabase
      .from("whatsapp_users")
      .select("location_cache, phone")
      .eq("id", context.userId)
      .single();

    if (!user?.location_cache) {
=======
    const { data: locationRow } = await this.supabase
      .from("recent_locations")
      .select("lat, lng, expires_at")
      .eq("user_id", context.userId)
      .order("captured_at", { ascending: false })
      .limit(1)
      .maybeSingle();

    const isExpired = locationRow?.expires_at
      ? Date.parse(locationRow.expires_at) <= Date.now()
      : true;

    if (!locationRow || isExpired) {
>>>>>>> 9bdc87d8
      return {
        success: false,
        needs_location: true,
        message: "Please share your GPS location for pickup.",
      };
    }

    // Calculate fare estimate using class-level constants
    const rates = ToolExecutor
      .FARE_RATES[vehicleType as keyof typeof ToolExecutor.FARE_RATES] ||
      ToolExecutor.FARE_RATES.moto;
    const estimatedFare = rates.base +
      ToolExecutor.DEFAULT_DISTANCE_KM * rates.perKm;

    const { data, error } = await this.supabase
      .from("trips")
      .insert({
        creator_user_id: context.userId,
        role: "passenger",
        trip_kind: "request",
        vehicle_type: vehicleType,
        pickup_lat: locationRow.lat,
        pickup_lng: locationRow.lng,
        pickup_text: pickupAddress || "Current location",
        dropoff_text: destinationAddress,
        status: "open",
        expires_at: new Date(Date.now() + 90 * 60 * 1000).toISOString(), // 90 minutes
      })
      .select("id")
      .single();

    if (error) {
      console.error("Request ride error:", error);
      return {
        success: false,
        error: "Unable to create ride request. Please try again.",
      };
    }

    return {
      success: true,
      ride_id: data?.id,
      status: "pending",
      pickup: pickupAddress || "Your location",
      destination: destinationAddress,
      vehicle_type: vehicleType,
      estimated_fare: `${estimatedFare} RWF`,
      message:
        "Finding a driver for you... You'll be notified when one accepts.",
    };
  }

  /**
   * Get fare estimate for a trip
   */
  private async getFareEstimate(
    inputs: Record<string, unknown>,
  ): Promise<unknown> {
    const distanceKm = (inputs.distance_km as number) ||
      ToolExecutor.DEFAULT_DISTANCE_KM;
    const vehicleType = (inputs.vehicle_type as string) || "moto";

    const rates = ToolExecutor
      .FARE_RATES[vehicleType as keyof typeof ToolExecutor.FARE_RATES] ||
      ToolExecutor.FARE_RATES.moto;
    const estimatedFare = rates.base + distanceKm * rates.perKm;
    const estimatedTime = Math.ceil(distanceKm * ToolExecutor.MINUTES_PER_KM);

    return {
      vehicle_type: vehicleType,
      distance_km: distanceKm,
      estimated_fare: `${estimatedFare} RWF`,
      estimated_time: `${estimatedTime} minutes`,
      breakdown: {
        base_fare: `${rates.base} RWF`,
        distance_charge: `${Math.round(distanceKm * rates.perKm)} RWF`,
      },
    };
  }

  /**
   * Track ride status
   */
  private async trackRide(inputs: Record<string, unknown>): Promise<unknown> {
    const rideId = inputs.ride_id as string;

    if (!rideId) {
      return {
        success: false,
        error: "Ride ID is required",
      };
    }

    const { data, error } = await this.supabase
      .from("trips")
      .select(
        "id, status, pickup_text, dropoff_text, vehicle_type, creator_user_id",
      )
      .eq("id", rideId)
      .single();

    if (error || !data) {
      return {
        success: false,
        error: "Ride not found",
      };
    }

    return {
      success: true,
      ride_id: data.id,
      status: data.status,
      pickup: data.pickup_text,
      destination: data.dropoff_text,
      vehicle_type: data.vehicle_type,
    };
  }

  // =====================================================================
  // INSURANCE AGENT TOOLS
  // =====================================================================

  /**
   * Calculate insurance quote
   */
  private async calculateInsuranceQuote(
    inputs: Record<string, unknown>,
    context: ToolExecutionContext,
  ): Promise<unknown> {
    const vehicleType = (inputs.vehicle_type as string) || "car";
    const vehicleValue = (inputs.vehicle_value as number) || 5000000; // Default 5M RWF
    const coverageType = (inputs.coverage_type as string) || "third_party";
    const driverAge = inputs.driver_age as number;

    // Calculate premium
    let basePremium = vehicleValue * 0.05; // 5% base rate

    // Coverage multiplier
    if (coverageType === "comprehensive") {
      basePremium *= 1.5; // 50% more for comprehensive
    }

    // Vehicle type adjustment
    const vehicleMultipliers: Record<string, number> = {
      motorcycle: 0.5,
      car: 1.0,
      truck: 1.5,
      bus: 2.0,
    };
    basePremium *= vehicleMultipliers[vehicleType] || 1.0;

    // Age factor for young drivers
    if (driverAge && driverAge < 25) {
      basePremium *= 1.3; // 30% more for young drivers
    }

    const annualPremium = Math.round(basePremium);
    const monthlyPremium = Math.round(annualPremium / 12);

    // Store quote request
    const { data } = await this.supabase
      .from("insurance_requests")
      .insert({
        user_id: context.userId,
        insurance_type: "motor",
        coverage_type: coverageType,
        vehicle_type: vehicleType,
        vehicle_value: vehicleValue,
        annual_premium: annualPremium,
        monthly_premium: monthlyPremium,
        status: "quoted",
        metadata: {
          driver_age: driverAge,
          quoted_via: "ai_agent",
        },
      })
      .select("id")
      .single();

    return {
      success: true,
      quote_id: data?.id,
      vehicle_type: vehicleType,
      coverage: coverageType,
      annual_premium: `${annualPremium.toLocaleString()} RWF`,
      monthly_premium: `${monthlyPremium.toLocaleString()} RWF`,
      currency: "RWF",
      valid_for_days: 30,
      message:
        `Your ${coverageType} insurance quote is ready! Pay monthly or annually.`,
    };
  }

  /**
   * Check insurance policy status
   */
  private async checkPolicyStatus(
    inputs: Record<string, unknown>,
  ): Promise<unknown> {
    const policyNumber = inputs.policy_number as string;

    if (!policyNumber) {
      return {
        success: false,
        error: "Policy number is required",
      };
    }

    const { data, error } = await this.supabase
      .from("insurance_policies")
      .select(
        "policy_number, insurance_type, coverage_type, status, start_date, end_date, annual_premium",
      )
      .eq("policy_number", policyNumber)
      .single();

    if (error || !data) {
      return {
        success: false,
        error: "Policy not found. Please check the policy number.",
      };
    }

    const endDate = new Date(data.end_date);
    const now = new Date();
    const daysUntilExpiry = Math.ceil(
      (endDate.getTime() - now.getTime()) / (1000 * 60 * 60 * 24),
    );

    return {
      success: true,
      policy_number: data.policy_number,
      type: data.insurance_type,
      coverage: data.coverage_type,
      status: data.status,
      start_date: data.start_date,
      end_date: data.end_date,
      days_until_expiry: daysUntilExpiry,
      premium: `${data.annual_premium} RWF/year`,
      needs_renewal: daysUntilExpiry <= 30,
    };
  }

  /**
   * Submit an insurance claim
   */
  private async submitInsuranceClaim(
    inputs: Record<string, unknown>,
    context: ToolExecutionContext,
  ): Promise<unknown> {
    const policyNumber = inputs.policy_number as string;
    const claimType = inputs.claim_type as string;
    const description = inputs.description as string;
    const incidentDate = inputs.incident_date as string;
    const estimatedAmount = inputs.estimated_amount as number;

    if (!policyNumber || !claimType || !description) {
      return {
        success: false,
        error: "Policy number, claim type, and description are required",
      };
    }

    const { data, error } = await this.supabase
      .from("insurance_claims")
      .insert({
        user_id: context.userId,
        policy_number: policyNumber,
        claim_type: claimType,
        description: description.slice(0, 2000),
        incident_date: incidentDate || new Date().toISOString(),
        estimated_amount: estimatedAmount,
        status: "submitted",
        submitted_at: new Date().toISOString(),
        metadata: {
          submitted_via: "ai_agent",
          agent_slug: context.agentSlug,
        },
      })
      .select("id")
      .single();

    if (error) {
      console.error("Submit claim error:", error);
      return {
        success: false,
        error: "Unable to submit claim. Please try again or contact support.",
      };
    }

    return {
      success: true,
      claim_id: data?.id,
      status: "submitted",
      policy_number: policyNumber,
      claim_type: claimType,
      message:
        "Claim submitted successfully! You'll receive updates via WhatsApp. Please upload supporting documents (photos, police report if applicable).",
      next_steps: [
        "Upload photos of damage",
        "Provide police report (if accident)",
        "Wait for claims adjuster contact",
      ],
    };
  }

  /**
   * Log tool execution to database
   */
  private async logExecution(
    tool: AgentTool,
    inputs: Record<string, unknown>,
    result: unknown,
    context: ToolExecutionContext,
    executionTime: number,
    success: boolean,
    error?: string,
  ): Promise<void> {
    try {
      await this.supabase.from("ai_agent_tool_executions").insert({
        agent_id: context.agentId,
        tool_id: tool.id,
        tool_name: tool.name,
        inputs,
        result: success ? result : null,
        error,
        execution_time_ms: executionTime,
        success,
        user_id: context.userId,
        conversation_id: context.conversationId,
        metadata: {
          tool_type: tool.tool_type,
          agent_slug: context.agentSlug,
        },
      });
    } catch (logError) {
      console.error("Failed to log tool execution:", logError);
      // Don't throw - logging failure shouldn't break tool execution
    }
  }

  /**
   * Execute weather tool (OpenWeather API)
   */
  private async executeWeatherTool(
    tool: AgentTool,
    inputs: Record<string, unknown>,
  ): Promise<unknown> {
    const location = inputs.location as string || "Kigali";
    const days = (inputs.days as number) || 3;

    const apiKey = Deno.env.get("OPENWEATHER_API_KEY");
    if (!apiKey) {
      return {
        location,
        error: "Weather API not configured",
        message: "Weather service temporarily unavailable",
      };
    }

    try {
      const response = await fetch(
        `https://api.openweathermap.org/data/2.5/forecast?q=${
          encodeURIComponent(location)
        }&appid=${apiKey}&units=metric&cnt=${days * 8}`,
      );

      if (!response.ok) {
        throw new Error(`Weather API error: ${response.status}`);
      }

      const data = await response.json();

      return {
        location: data.city?.name || location,
        current: {
          temperature: data.list[0]?.main?.temp,
          description: data.list[0]?.weather[0]?.description,
          humidity: data.list[0]?.main?.humidity,
        },
        forecast: data.list?.slice(0, days).map((item: any) => ({
          date: item.dt_txt,
          temp: item.main.temp,
          description: item.weather[0].description,
        })),
      };
    } catch (error) {
      console.error("Weather tool error:", error);
      return {
        location,
        error: error instanceof Error ? error.message : "Weather fetch failed",
      };
    }
  }

  /**
   * Execute translation tool (Google Translate API)
   */
  private async executeTranslationTool(
    tool: AgentTool,
    inputs: Record<string, unknown>,
  ): Promise<unknown> {
    const text = inputs.text as string;
    const targetLanguage = inputs.target_language as string;
    const sourceLanguage = inputs.source_language as string;

    if (!text || !targetLanguage) {
      return {
        error: "Text and target language required",
      };
    }

    const apiKey = Deno.env.get("GOOGLE_TRANSLATE_API_KEY");
    if (!apiKey) {
      return {
        text,
        translated_text: text, // Fallback: return original
        message: "Translation service not configured",
      };
    }

    try {
      const response = await fetch(
        `https://translation.googleapis.com/language/translate/v2?key=${apiKey}`,
        {
          method: "POST",
          headers: { "Content-Type": "application/json" },
          body: JSON.stringify({
            q: text,
            target: targetLanguage,
            source: sourceLanguage,
          }),
        },
      );

      if (!response.ok) {
        throw new Error(`Translation API error: ${response.status}`);
      }

      const data = await response.json();

      return {
        original_text: text,
        translated_text: data.data?.translations[0]?.translatedText || text,
        source_language: data.data?.translations[0]?.detectedSourceLanguage ||
          sourceLanguage,
        target_language: targetLanguage,
      };
    } catch (error) {
      console.error("Translation tool error:", error);
      return {
        text,
        translated_text: text,
        error: error instanceof Error ? error.message : "Translation failed",
      };
    }
  }

  /**
   * Execute geocoding tool (Google Maps API)
   */
  private async executeGeocodingTool(
    tool: AgentTool,
    inputs: Record<string, unknown>,
  ): Promise<unknown> {
    const address = inputs.address as string;
    const lat = inputs.lat as number;
    const lng = inputs.lng as number;

    const apiKey = Deno.env.get("GOOGLE_MAPS_API_KEY");
    if (!apiKey) {
      return {
        error: "Geocoding API not configured",
      };
    }

    try {
      let url: string;
      if (address) {
        // Geocode address to coordinates
        url = `https://maps.googleapis.com/maps/api/geocode/json?address=${
          encodeURIComponent(address)
        }&key=${apiKey}`;
      } else if (lat && lng) {
        // Reverse geocode coordinates to address
        url =
          `https://maps.googleapis.com/maps/api/geocode/json?latlng=${lat},${lng}&key=${apiKey}`;
      } else {
        return {
          error: "Either address or lat/lng required",
        };
      }

      const response = await fetch(url);
      if (!response.ok) {
        throw new Error(`Geocoding API error: ${response.status}`);
      }

      const data = await response.json();

      if (data.status !== "OK") {
        return {
          error: `Geocoding failed: ${data.status}`,
        };
      }

      const result = data.results[0];
      return {
        formatted_address: result.formatted_address,
        location: {
          lat: result.geometry.location.lat,
          lng: result.geometry.location.lng,
        },
        place_id: result.place_id,
      };
    } catch (error) {
      console.error("Geocoding tool error:", error);
      return {
        error: error instanceof Error ? error.message : "Geocoding failed",
      };
    }
  }

  /**
   * Execute scheduling tool
   */
  private async executeSchedulingTool(
    tool: AgentTool,
    inputs: Record<string, unknown>,
    context: ToolExecutionContext,
  ): Promise<unknown> {
    const date = inputs.date as string;
    const time = inputs.time as string;
    const type = inputs.type as string;
    const durationMinutes = (inputs.duration_minutes as number) || 30;
    const notes = inputs.notes as string;

    try {
      const { data, error } = await this.supabase
        .from("appointments")
        .insert({
          user_id: context.userId,
          agent_id: context.agentId,
          appointment_date: date,
          appointment_time: time,
          appointment_type: type,
          duration_minutes: durationMinutes,
          notes,
          status: "scheduled",
        })
        .select()
        .single();

      if (error) throw error;

      return {
        success: true,
        appointment_id: data.id,
        date,
        time,
        type,
        duration_minutes: durationMinutes,
        message: `Appointment scheduled for ${date} at ${time}`,
      };
    } catch (error) {
      console.error("Scheduling tool error:", error);
      return {
        success: false,
        error: error instanceof Error ? error.message : "Scheduling failed",
      };
    }
  }
}<|MERGE_RESOLUTION|>--- conflicted
+++ resolved
@@ -507,17 +507,14 @@
     const location = inputs.location as string;
     const negotiable = inputs.negotiable as boolean || true;
 
-<<<<<<< HEAD
     // Get user's phone number for seller contact
     const { data: user } = await this.supabase
       .from("whatsapp_users")
       .select("phone")
       .eq("id", context.userId)
       .single();
-=======
     // Get user's phone number for seller contact (schema-flexible)
     const sellerPhone = await this.getUserPhoneForContact(context.userId);
->>>>>>> 9bdc87d8
 
     const { data, error } = await this.supabase
       .from("marketplace_listings")
@@ -529,11 +526,8 @@
         condition,
         location,
         negotiable,
-<<<<<<< HEAD
         seller_phone: user?.phone,
-=======
         seller_phone: sellerPhone,
->>>>>>> 9bdc87d8
         status: "active",
       })
       .select("id")
@@ -648,7 +642,6 @@
       };
     }
 
-<<<<<<< HEAD
     const { data, error } = await this.supabase
       .from("whatsapp_users")
       .select(`
@@ -661,11 +654,9 @@
       `)
       .eq("id", userId)
       .single();
-=======
     const phone = await this.getUserPhoneForContact(userId);
     const language = (await this.getUserLanguage(userId)) ?? "en";
     const memberSince = await this.getProfileCreatedAt(userId);
->>>>>>> 9bdc87d8
 
     const { data: locationRow } = await this.supabase
       .from("recent_locations")
@@ -682,20 +673,17 @@
     return {
       success: true,
       user: {
-<<<<<<< HEAD
         id: data.id,
         phone: data.phone ? this.maskPhoneNumber(data.phone) : null,
         language: data.language,
         member_since: data.created_at,
         has_location: !!data.location_cache,
-=======
         id: userId,
         phone: phone ? this.maskPhoneNumber(phone) : null,
         language,
         roles: [],
         member_since: memberSince,
         has_location: hasLocation,
->>>>>>> 9bdc87d8
       },
     };
   }
@@ -767,7 +755,6 @@
       if (profile?.user_id) {
         profileId = profile.user_id;
       } else {
-<<<<<<< HEAD
         // Try to create a minimal profile for the user if needed
         // Get user phone from whatsapp_users
         const { data: waUser } = await this.supabase
@@ -806,7 +793,6 @@
         }
 
         profileId = newProfile.user_id;
-=======
         try {
           const { error: upsertError } = await this.supabase
             .from("profiles")
@@ -841,7 +827,6 @@
             profileEnsureError,
           );
         }
->>>>>>> 9bdc87d8
       }
 
       const ticketData = {
@@ -1613,7 +1598,6 @@
     };
   }
 
-<<<<<<< HEAD
   // =====================================================================
   // SUPPORT AGENT TOOLS
   // =====================================================================
@@ -1655,8 +1639,6 @@
     };
   }
 
-=======
->>>>>>> 9bdc87d8
   /**
    * Check user wallet balance
    */
@@ -1933,7 +1915,6 @@
     const vehicleType = (inputs.vehicle_type as string) || "moto";
 
     // Get user location
-<<<<<<< HEAD
     const { data: user } = await this.supabase
       .from("whatsapp_users")
       .select("location_cache, phone")
@@ -1941,7 +1922,6 @@
       .single();
 
     if (!user?.location_cache) {
-=======
     const { data: locationRow } = await this.supabase
       .from("recent_locations")
       .select("lat, lng, expires_at")
@@ -1955,7 +1935,6 @@
       : true;
 
     if (!locationRow || isExpired) {
->>>>>>> 9bdc87d8
       return {
         success: false,
         needs_location: true,
