--- conflicted
+++ resolved
@@ -161,7 +161,6 @@
       throw new Error("GEMINI_API_KEY is not configured");
     }
 
-<<<<<<< HEAD
   // Check circuit breaker
   if (isCircuitOpen('gemini')) {
     throw new Error("Gemini circuit breaker is open - service temporarily unavailable");
@@ -170,10 +169,8 @@
   console.info("INS_OCR_FALLBACK_GEMINI_START");
 
   try {
-=======
     console.info("INS_OCR_FALLBACK_GEMINI_START");
 
->>>>>>> 8af0a8c9
     // Fetch image data
     const imgResp = await fetch(signedUrl);
     if (!imgResp.ok) throw new Error("Failed to fetch image for Gemini");
@@ -199,7 +196,6 @@
         response_schema: OCR_JSON_SCHEMA
       }
     };
-<<<<<<< HEAD
 
     const response = await fetch(
       `https://generativelanguage.googleapis.com/v1beta/models/gemini-1.5-flash:generateContent?key=${GEMINI_API_KEY}`,
@@ -229,7 +225,6 @@
     recordFailure('gemini');
     throw error;
   }
-=======
 
     const response = await fetch(
       `https://generativelanguage.googleapis.com/v1beta/models/gemini-1.5-flash:generateContent?key=${GEMINI_API_KEY}`,
@@ -255,7 +250,6 @@
     console.info("INS_OCR_GEMINI_OK");
     return JSON.parse(content);
   });
->>>>>>> 8af0a8c9
 }
 
 export async function runInsuranceOCR(
@@ -287,10 +281,7 @@
         throw new MissingOpenAIKeyError();
       }
 
-<<<<<<< HEAD
-=======
     const result = await openaiCircuitBreaker.execute(async () => {
->>>>>>> 8af0a8c9
       const payload = {
         model: OPENAI_VISION_MODEL,
         messages: [
@@ -320,25 +311,19 @@
 
       let lastError: unknown = null;
 
-<<<<<<< HEAD
       for (let attempt = 0; attempt < MAX_RETRIES; attempt++) {
         const controller = new AbortController();
         const timeout = setTimeout(() => controller.abort(), OCR_TIMEOUT_MS);
-=======
       for (let attempt = 0; attempt < config.retries; attempt++) {
         const controller = new AbortController();
         const timeout = setTimeout(() => controller.abort(), config.timeout);
->>>>>>> 8af0a8c9
         try {
           console.info("INS_OCR_CALL", {
             model: OPENAI_VISION_MODEL,
             attempt: attempt + 1,
-<<<<<<< HEAD
-=======
             timeout: config.timeout,
             maxRetries: config.retries,
             circuitState: openaiCircuitBreaker.getState(),
->>>>>>> 8af0a8c9
           });
           const response = await fetch(`${OPENAI_BASE_URL}/chat/completions`, {
             method: "POST",
@@ -350,7 +335,6 @@
             body: JSON.stringify(payload),
           });
           clearTimeout(timeout);
-<<<<<<< HEAD
 
           if (response.status >= 500 && response.status < 600) {
             console.warn("INS_OCR_RETRYABLE_STATUS", { status: response.status });
@@ -401,7 +385,6 @@
           if (!isRetryable) {
             // Record failure once after all retries are exhausted (covers all error cases)
             recordFailure('openai');
-=======
 
           if (response.status >= 500 && response.status < 600) {
             console.warn("INS_OCR_RETRYABLE_STATUS", { status: response.status });
@@ -447,13 +430,11 @@
             (lastError instanceof Error) &&
             /openai_5/.test(lastError.message);
           if (!isRetryable) {
->>>>>>> 8af0a8c9
             console.error("INS_OCR_ERROR", {
               error: lastError instanceof Error
                 ? lastError.message
                 : String(lastError),
             });
-<<<<<<< HEAD
             // Don't throw yet, break to fallback
             break;
           }
@@ -464,7 +445,6 @@
     }
   } else {
     console.info("INS_OCR_OPENAI_CIRCUIT_OPEN", { skipping: true });
-=======
             throw lastError;
           }
         }
@@ -478,7 +458,6 @@
       error: e instanceof Error ? e.message : String(e),
       circuitState: openaiCircuitBreaker.getState(),
     });
->>>>>>> 8af0a8c9
   }
 
   // Fallback to Gemini
