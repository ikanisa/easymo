import { serve } from "https://deno.land/std@0.168.0/http/server.ts";
import { getWabaCredentials, getSupabaseServiceConfig } from "../_shared/env.ts";
import type { WhatsAppWebhookPayload } from "../_shared/wa-webhook-shared/types.ts";
import { getRoutingText } from "../_shared/wa-webhook-shared/utils/messages.ts";
import { routeMessage } from "../wa-webhook-core/routing_logic.ts";

<<<<<<< HEAD
/**
 * ⚠️ DEPRECATION NOTICE ⚠️
 * 
 * This function (wa-webhook) is DEPRECATED and should NOT be deployed.
 * 
 * This directory now serves as a SHARED CODE LIBRARY for WhatsApp webhook microservices.
 * The actual webhook routing is handled by wa-webhook-core.
 * 
 * Deployed microservices that use this shared code:
 * - wa-webhook-core (ingress/router)
 * - wa-webhook-ai-agents
 * - wa-webhook-mobility
 * - wa-webhook-wallet
 * - wa-webhook-jobs
 * - wa-webhook-property
 * - wa-webhook-marketplace
 * - wa-webhook-insurance
 * 
 * If you need to make changes, edit files here but deploy the microservices above.
 * 
 * To deploy all WhatsApp functions: pnpm run functions:deploy:wa
 * 
 * DO NOT USE: supabase functions deploy wa-webhook
 * USE INSTEAD: supabase functions deploy wa-webhook-core (and other microservices)
 */

// Wrap config import in try-catch to catch initialization errors
let supabase: any;
let configError: Error | null = null;
=======
const { url: SUPABASE_URL, serviceRoleKey: SERVICE_KEY } = getSupabaseServiceConfig();
const MICROSVC_BASE = `${SUPABASE_URL}/functions/v1`;
>>>>>>> 6548e9ec

function withAuth(headers: Headers): Headers {
  const h = new Headers(headers);
  if (!h.get("Authorization")) h.set("Authorization", `Bearer ${Deno.env.get("SUPABASE_ANON_KEY") ?? ""}`);
  h.set("Content-Type", "application/json");
  return h;
}

async function tryForward(url: string, req: Request, timeoutMs = 2000): Promise<Response | null> {
  const ctrl = new AbortController();
  const t = setTimeout(() => ctrl.abort(), timeoutMs);
  try {
    const headers = withAuth(req.headers);
    const res = await fetch(url, { method: req.method, headers, body: req.body, signal: ctrl.signal });
    if (res.status >= 500) return null;
    return res;
  } catch (_) {
    return null;
  } finally {
    clearTimeout(t);
  }
}

async function fallbackRoute(req: Request): Promise<Response> {
  try {
    const payload = (await req.json()) as WhatsAppWebhookPayload;
    const msg = payload?.entry?.[0]?.changes?.[0]?.value?.messages?.[0];
    const text = msg ? getRoutingText(msg) : null;
    const state = payload?.entry?.[0]?.changes?.[0]?.value?.metadata?.routing_state ?? undefined;
    const service = text ? await routeMessage(text, state) : "wa-webhook-core";
    const headers = withAuth(req.headers);
    const url = `${MICROSVC_BASE}/${service}`;
    const res = await fetch(url, { method: "POST", headers, body: JSON.stringify(payload) });
    return res;
  } catch (err) {
    const message = err instanceof Error ? err.message : String(err);
    console.error(JSON.stringify({ event: "WA_WEBHOOK_FALLBACK_ERROR", message }));
    return new Response(JSON.stringify({ success: true, fallback: true }), { status: 200, headers: { "Content-Type": "application/json" } });
  }
}

serve(async (req: Request): Promise<Response> => {
  const url = new URL(req.url);

  // Always attempt to forward to core first
  // Health and verification requests are handled by core as well
  const coreUrl = `${MICROSVC_BASE}/wa-webhook-core${url.pathname === "/" ? "" : url.pathname}${url.search}`;
  const forwarded = await tryForward(coreUrl, req);
  if (forwarded) return forwarded;

  // If core failed (timeout/5xx), attempt direct microservice routing
  if (req.method === "POST") {
    const routed = await fallbackRoute(req);
    if (routed.status < 500) return routed;
  }

  // Last resort: ack to avoid 500s
  return new Response(JSON.stringify({ success: true, degraded: true }), { status: 200, headers: { "Content-Type": "application/json" } });
});
<|MERGE_RESOLUTION|>--- conflicted
+++ resolved
@@ -4,7 +4,6 @@
 import { getRoutingText } from "../_shared/wa-webhook-shared/utils/messages.ts";
 import { routeMessage } from "../wa-webhook-core/routing_logic.ts";
 
-<<<<<<< HEAD
 /**
  * ⚠️ DEPRECATION NOTICE ⚠️
  * 
@@ -34,10 +33,8 @@
 // Wrap config import in try-catch to catch initialization errors
 let supabase: any;
 let configError: Error | null = null;
-=======
 const { url: SUPABASE_URL, serviceRoleKey: SERVICE_KEY } = getSupabaseServiceConfig();
 const MICROSVC_BASE = `${SUPABASE_URL}/functions/v1`;
->>>>>>> 6548e9ec
 
 function withAuth(headers: Headers): Headers {
   const h = new Headers(headers);
