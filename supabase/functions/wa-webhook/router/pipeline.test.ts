import { assertEquals } from "https://deno.land/std@0.203.0/testing/asserts.ts";
import { __resetCache } from "../utils/cache.ts";

const envReady = (() => {
  Deno.env.set("SUPABASE_URL", "http://localhost");
  Deno.env.set("SUPABASE_SERVICE_ROLE_KEY", "service_role_key");
  Deno.env.set("WA_PHONE_ID", "12345");
  Deno.env.set("WA_TOKEN", "token");
  Deno.env.set("WA_APP_SECRET", "super-secret");
  Deno.env.set("WA_VERIFY_TOKEN", "verify-token");
  Deno.env.set("WA_BOT_NUMBER_E164", "+250700000000");
  Deno.env.set("WA_INBOUND_LOG_SAMPLE_RATE", "0");
  return true;
})();

void envReady;

const pipelineModule = await import("./pipeline.ts");
const {
  processWebhookRequest,
  __setPipelineTestOverrides,
  __resetPipelineTestOverrides,
} = pipelineModule;

type StructuredEvent = { event: string; payload: Record<string, unknown> };

function installTestHooks() {
  const events: StructuredEvent[] = [];
  const inbound: unknown[] = [];
  let nextSignatureResult = true;
  __setPipelineTestOverrides({
    logStructuredEvent: async (event: string, payload: Record<string, unknown> = {}) => {
      events.push({ event, payload });
    },
    logInbound: async (payload: unknown) => {
      inbound.push(payload);
    },
    verifySignature: async (_req: Request, _body: string) => nextSignatureResult,
  });

  return {
    events,
    inbound,
    setSignatureResult(value: boolean) {
      nextSignatureResult = value;
    },
    reset() {
      events.length = 0;
      inbound.length = 0;
    },
  };
}

const test = (
  name: string,
  fn: () => Promise<void> | void,
) => Deno.test({ name, sanitizeOps: false, sanitizeResources: false, fn });

function expectResponse(result: Awaited<ReturnType<typeof processWebhookRequest>>): Response {
  if (result.type !== "response") {
    throw new Error(`Expected response but received ${result.type}`);
  }
  return result.response;
}

function expectMessages(result: Awaited<ReturnType<typeof processWebhookRequest>>) {
  if (result.type !== "messages") {
    throw new Error(`Expected messages but received ${result.type}`);
  }
  return result;
}

test("returns hub challenge for verified GET request", async () => {
  const hooks = installTestHooks();
  try {
    const res = await processWebhookRequest(
      new Request(
        "https://example.com/webhook?hub.mode=subscribe&hub.verify_token=verify-token&hub.challenge=123",
        { method: "GET" },
      ),
    );
    const response = expectResponse(res);
    assertEquals(response.status, 200);
    assertEquals(await response.text(), "123");
    assertEquals(hooks.events.some((entry) => entry.event === "SIG_VERIFY_OK"), true);
  } finally {
    __resetPipelineTestOverrides();
    __resetCache();
  }
});

test("rejects POST requests when signature verification fails", async () => {
  const hooks = installTestHooks();
  try {
    hooks.setSignatureResult(false);
    const res = await processWebhookRequest(
      new Request("https://example.com/webhook", {
        method: "POST",
        body: JSON.stringify({}),
        headers: { "content-type": "application/json" },
      }),
    );
    const response = expectResponse(res);
    assertEquals(response.status, 401);
  } finally {
    __resetPipelineTestOverrides();
    __resetCache();
  }
});

test("filters messages for configured phone number and normalises payload", async () => {
  const hooks = installTestHooks();
  try {
    const payload = {
      object: "whatsapp_business_account",
      entry: [
        {
          id: "entry-1",
          changes: [
            {
              value: {
                metadata: {
                  phone_number_id: "12345",
                  display_phone_number: "+250 700 000 000",
                },
                contacts: [
                  {
                    wa_id: "250700000001",
                    profile: { locale: "fr" },
                  },
                ],
                messages: [
                  { id: "wamid.1", from: "250700000001", type: "text" },
                  { id: "", from: "250700000002", type: "text" },
                ],
              },
            },
            {
              value: {
                metadata: {
                  phone_number_id: "wrong-id",
                  display_phone_number: "+15550000000",
                },
                messages: [{ id: "wamid.ignored", from: "1555000000", type: "text" }],
              },
            },
          ],
        },
      ],
    };
    const res = await processWebhookRequest(
      new Request("https://example.com/webhook", {
        method: "POST",
        body: JSON.stringify(payload),
        headers: {
          "content-type": "application/json",
          "content-length": String(JSON.stringify(payload).length),
        },
      }),
    );
    const messageResult = expectMessages(res);
    assertEquals(messageResult.messages.length, 1);
    assertEquals(messageResult.messages[0].id, "wamid.1");
    assertEquals(messageResult.messages[0].from, "250700000001");
    assertEquals(messageResult.contactLocales.get("+250700000001"), "fr");
    assertEquals(messageResult.contactLocales.get("250700000001"), "fr");
  } finally {
    __resetPipelineTestOverrides();
    __resetCache();
  }
});

test("deduplicates repeated messages and logs ignored duplicates", async () => {
  const hooks = installTestHooks();
  try {
    const payload = {
      object: "whatsapp_business_account",
      entry: [
        {
          id: "entry-1",
          changes: [
            {
              value: {
                metadata: {
                  phone_number_id: "12345",
                  display_phone_number: "+250 700 000 000",
                },
                messages: [
                  { id: "wamid.1", from: "250700000001", type: "text" },
                  { id: "wamid.1", from: "250700000001", type: "text" },
                  { id: "wamid.2", from: "250700000001", type: "text" },
                ],
              },
            },
          ],
        },
      ],
    };
    const res = await processWebhookRequest(
      new Request("https://example.com/webhook", {
        method: "POST",
        body: JSON.stringify(payload),
        headers: {
          "content-type": "application/json",
          "content-length": String(JSON.stringify(payload).length),
        },
      }),
    );
    const messageResult = expectMessages(res);
    assertEquals(messageResult.messages.length, 2);
    const duplicateEvent = hooks.events.find((event) =>
      event.event === "WEBHOOK_DUPLICATE_MESSAGES_IGNORED"
    );
    assertEquals(duplicateEvent?.payload?.duplicates, 1);
    assertEquals(duplicateEvent?.payload?.total, 3);
  } finally {
    __resetPipelineTestOverrides();
    __resetCache();
  }
});

test("reuses cached hub challenge on subsequent verification requests", async () => {
  const hooks = installTestHooks();
  try {
    const url = "https://example.com/webhook?hub.mode=subscribe&hub.verify_token=verify-token&hub.challenge=cacheme";
    const first = expectResponse(
      await processWebhookRequest(new Request(url, { method: "GET" })),
    );
    assertEquals(await first.text(), "cacheme");
    hooks.reset();

    const second = expectResponse(
      await processWebhookRequest(new Request(url, { method: "GET" })),
    );
    assertEquals(await second.text(), "cacheme");
    const cacheHit = hooks.events.find((event) =>
      event.event === "WEBHOOK_CHALLENGE_CACHE_HIT"
    );
    assertEquals(typeof cacheHit?.payload?.cache_key, "string");
  } finally {
    __resetPipelineTestOverrides();
    __resetCache();
  }
<<<<<<< HEAD
=======
});

test("returns rate limit response when sender is blocked", async () => {
  const hooks = installTestHooks();
  try {
    hooks.setRateLimitResult({
      allowed: false,
      response: new Response("rate_limited", { status: 429 }),
    });
    const payload = {
      object: "whatsapp_business_account",
      entry: [
        {
          id: "entry-1",
          changes: [
            {
              value: {
                metadata: {
                  phone_number_id: "12345",
                  display_phone_number: "+250700000000",
                },
                messages: [
                  { id: "wamid.blocked", from: "250788000000", type: "text" },
                ],
              },
            },
          ],
        },
      ],
    };
    const res = await processWebhookRequest(
      new Request("https://example.com/webhook", {
        method: "POST",
        body: JSON.stringify(payload),
        headers: {
          "content-type": "application/json",
          "content-length": String(JSON.stringify(payload).length),
        },
      }),
    );
    const response = expectResponse(res);
    assertEquals(response.status, 429);
    assertEquals(hooks.getRateLimitInvocations().length, 1);
  } finally {
    __resetPipelineTestOverrides();
    __resetCache();
  }
>>>>>>> 815954fa
});<|MERGE_RESOLUTION|>--- conflicted
+++ resolved
@@ -241,8 +241,6 @@
     __resetPipelineTestOverrides();
     __resetCache();
   }
-<<<<<<< HEAD
-=======
 });
 
 test("returns rate limit response when sender is blocked", async () => {
@@ -290,5 +288,4 @@
     __resetPipelineTestOverrides();
     __resetCache();
   }
->>>>>>> 815954fa
 });