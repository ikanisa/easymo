--- conflicted
+++ resolved
@@ -6,7 +6,6 @@
  * 
  * OFFICIAL AGENTS (7 production agents matching agent_registry database):
  * 1. farmer - Farmer AI Agent
-<<<<<<< HEAD
  * 2. insurance - Insurance AI Agent
  * 3. sales_cold_caller - Sales/Marketing Cold Caller AI Agent
  * 4. rides - Rides AI Agent
@@ -15,14 +14,12 @@
  * 7. real_estate - Real Estate AI Agent
  * 8. buy_sell - Buy & Sell AI Agent (unified: marketplace + business broker + legal intake)
  * 9. support - Support AI Agent (includes concierge routing)
-=======
  * 2. sales_cold_caller - Sales/Marketing Cold Caller AI Agent
  * 3. jobs - Jobs AI Agent
  * 4. waiter - Waiter AI Agent
  * 5. real_estate - Real Estate AI Agent
  * 6. buy_and_sell - Buy & Sell AI Agent (unified: marketplace + business broker + legal intake)
  * 7. support - Support AI Agent (includes concierge routing)
->>>>>>> 0187f376
  * 
  * DEPRECATED:
  * - buy_and_sell - Standardized to buy_sell
@@ -365,11 +362,8 @@
 
   // 6. Buy & Sell Agent - Unified Commerce & Business (replaces marketplace + business_broker)
   {
-<<<<<<< HEAD
     id: "buy-sell-agent-01",
-=======
     id: "buy-and-sell-agent-01",
->>>>>>> 0187f376
     type: "buy_sell",
     name: "Buy & Sell AI Agent",
     systemPrompt: `You are EasyMO's unified Buy & Sell assistant, helping users with marketplace transactions and business opportunities.
