--- conflicted
+++ resolved
@@ -6,8 +6,6 @@
  * 
  * OFFICIAL AGENTS (7 production agents matching agent_registry database):
  * 1. farmer - Farmer AI Agent
-<<<<<<< HEAD
-=======
  * 2. insurance - Insurance AI Agent
  * 3. sales_cold_caller - Sales/Marketing Cold Caller AI Agent
  * 4. rides - Rides AI Agent
@@ -16,20 +14,16 @@
  * 7. real_estate - Real Estate AI Agent
  * 8. buy_sell - Buy & Sell AI Agent (unified: marketplace + business broker + legal intake)
  * 9. support - Support AI Agent (includes concierge routing)
->>>>>>> ca5c5251
  * 2. sales_cold_caller - Sales/Marketing Cold Caller AI Agent
  * 3. jobs - Jobs AI Agent
  * 4. waiter - Waiter AI Agent
  * 5. real_estate - Real Estate AI Agent
  * 6. buy_and_sell - Buy & Sell AI Agent (unified: marketplace + business broker + legal intake)
  * 7. support - Support AI Agent (includes concierge routing)
-<<<<<<< HEAD
  * 
  * DELETED AGENTS (replaced with WhatsApp Workflows):
  * - insurance - Replaced with button-based WhatsApp insurance workflows
  * - rides - Replaced with button-based WhatsApp mobility workflows
-=======
->>>>>>> ca5c5251
  * 
  * DEPRECATED:
  * - buy_and_sell - Standardized to buy_sell
