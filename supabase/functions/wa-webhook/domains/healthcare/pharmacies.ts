import type { RouterContext } from "../../types.ts";
import { clearState, setState } from "../../state/store.ts";
import { t } from "../../i18n/translator.ts";
import { sendText } from "../../wa/client.ts";
import {
  buildButtons,
  homeOnly,
  sendButtonsMessage,
  sendListMessage,
} from "../../utils/reply.ts";
import { isFeatureEnabled } from "../../../_shared/feature-flags.ts";
import { IDS } from "../../wa/ids.ts";
<<<<<<< HEAD
import { t } from "../../i18n/translator.ts";
=======
import { routeToAIAgent, sendAgentOptions } from "../ai-agents/index.ts";
import { waChatLink } from "../../utils/links.ts";
import { listBusinesses } from "../../rpc/marketplace.ts";

const PHARMACY_RESULT_PREFIX = "PHARM::";
>>>>>>> 0db27da9

export type PharmacyResultsState = {
  entries: Array<{ id: string; name: string; whatsapp: string }>;
  prefill?: string | null;
};

export async function startNearbyPharmacies(
  ctx: RouterContext,
): Promise<boolean> {
  if (!ctx.profileId) return false;

  await setState(ctx.supabase, ctx.profileId, {
    key: "pharmacy_awaiting_location",
    data: {},
  });

  await sendButtonsMessage(
    ctx,
<<<<<<< HEAD
    t(ctx.locale, "pharmacy.start.prompt"),
    buildButtons(
      { id: IDS.LOCATION_SAVED_LIST, title: t(ctx.locale, "location.saved.button") },
      { id: IDS.BACK_HOME, title: t(ctx.locale, "common.menu_back") }
    )
=======
    t(ctx.locale, "pharmacy.flow.intro"),
    buildButtons(
      {
        id: IDS.LOCATION_SAVED_LIST,
        title: t(ctx.locale, "location.saved.button"),
      },
      { id: IDS.BACK_HOME, title: t(ctx.locale, "common.menu_back") },
    ),
>>>>>>> 0db27da9
  );

  return true;
}

export async function handlePharmacyLocation(
  ctx: RouterContext,
  location: { lat: number; lng: number },
): Promise<boolean> {
  if (!ctx.profileId) return false;

  await setState(ctx.supabase, ctx.profileId, {
    key: "pharmacy_awaiting_medicine",
    data: { location },
  });

  await sendButtonsMessage(
    ctx,
<<<<<<< HEAD
    t(ctx.locale, "pharmacy.location.received"),
    buildButtons(
      { id: "pharmacy_add_medicine", title: t(ctx.locale, "pharmacy.buttons.specify_medicine") },
      { id: "pharmacy_search_now", title: t(ctx.locale, "pharmacy.buttons.search_now") },
      { id: IDS.BACK_HOME, title: t(ctx.locale, "common.menu_back") }
    )
=======
    t(ctx.locale, "pharmacy.flow.location_received"),
    buildButtons({
      id: IDS.BACK_HOME,
      title: t(ctx.locale, "common.menu_back"),
    }),
  );

  return true;
}

export async function processPharmacyRequest(
  ctx: RouterContext,
  location: { lat: number; lng: number },
  rawInput: string,
): Promise<boolean> {
  if (!ctx.profileId) return false;
  const meds = parseKeywords(rawInput);
  if (!meds.length) {
    await sendText(ctx.from, t(ctx.locale, "pharmacy.prompt.medicines"));
    return true;
  }
  if (isFeatureEnabled("agent.pharmacy")) {
    const handled = await tryPharmacyAgent(ctx, location, meds);
    if (handled) return true;
  }
  return await sendPharmacyFallback(ctx, location, meds);
}

export async function handlePharmacyResultSelection(
  ctx: RouterContext,
  state: PharmacyResultsState,
  id: string,
): Promise<boolean> {
  if (!ctx.profileId) return false;
  const entry = state.entries.find((item) => item.id === id);
  if (!entry) return false;
  const medsText = state.prefill?.length ? state.prefill : null;
  const message = medsText
    ? t(ctx.locale, "pharmacy.prefill.with_items", { items: medsText })
    : t(ctx.locale, "pharmacy.prefill.generic");
  const link = waChatLink(entry.whatsapp, message);
  await sendButtonsMessage(
    ctx,
    t(ctx.locale, "pharmacy.results.chat_cta", { link }),
    homeOnly(),
  );
  await clearState(ctx.supabase, ctx.profileId);
  return true;
}

function parseKeywords(input: string): string[] {
  return input.split(/[\n,]+/)
    .map((part) => part.trim())
    .filter((part) => part.length > 1);
}

async function tryPharmacyAgent(
  ctx: RouterContext,
  location: { lat: number; lng: number },
  medications: string[],
): Promise<boolean> {
  await sendText(ctx.from, t(ctx.locale, "agent.searching_pharmacies"));
  try {
    const response = await routeToAIAgent(ctx, {
      userId: ctx.from,
      agentType: "pharmacy",
      flowType: "find_medications",
      location: {
        latitude: location.lat,
        longitude: location.lng,
      },
      requestData: {
        medications,
        prescriptionImage: undefined,
      },
    });

    if (response.success && response.options?.length) {
      await sendAgentOptions(
        ctx,
        response.sessionId,
        response.options,
        t(ctx.locale, "pharmacy.options_found"),
      );
      await setState(ctx.supabase, ctx.profileId!, {
        key: "ai_agent_selection",
        data: {
          sessionId: response.sessionId,
          agentType: "pharmacy",
        },
      });
      return true;
    }

    if (response.message) {
      await sendText(ctx.from, response.message);
    }
  } catch (error) {
    console.error("pharmacy.agent_failure", error);
    await sendText(ctx.from, t(ctx.locale, "agent.error_occurred"));
  }
  return false;
}

async function sendPharmacyFallback(
  ctx: RouterContext,
  location: { lat: number; lng: number },
  medications: string[],
): Promise<boolean> {
  if (!ctx.profileId) return false;
  let entries: Array<{
    id: string;
    name: string;
    owner_whatsapp?: string | null;
    distance_km?: number | null;
    location_text?: string | null;
    description?: string | null;
  }> = [];
  try {
    entries = await listBusinesses(ctx.supabase, location, "pharmacies", 12);
  } catch (error) {
    console.error("pharmacy.fallback_fetch_failed", error);
  }
  const withContacts = entries.filter((entry) => entry.owner_whatsapp);
  if (!withContacts.length) {
    await sendButtonsMessage(
      ctx,
      t(ctx.locale, "pharmacy.results.empty"),
      homeOnly(),
    );
    return true;
  }
  const rows = withContacts.slice(0, 10).map((entry) => ({
    id: `${PHARMACY_RESULT_PREFIX}${entry.id}`,
    name: entry.name ?? t(ctx.locale, "pharmacy.results.unknown"),
    description: formatBusinessDescription(ctx, entry),
    whatsapp: entry.owner_whatsapp!,
  }));

  await setState(ctx.supabase, ctx.profileId, {
    key: "pharmacy_results",
    data: {
      entries: rows.map((row) => ({
        id: row.id,
        name: row.name,
        whatsapp: row.whatsapp,
      })),
      prefill: medications.join(", ") || null,
    } as Record<string, unknown>,
  });

  await sendListMessage(
    ctx,
    {
      title: t(ctx.locale, "pharmacy.results.title"),
      body: t(ctx.locale, "pharmacy.results.body"),
      sectionTitle: t(ctx.locale, "pharmacy.results.section"),
      rows: [
        ...rows.map((row) => ({
          id: row.id,
          title: `💊 ${row.name}`,
          description: row.description,
        })),
        {
          id: IDS.BACK_MENU,
          title: t(ctx.locale, "common.menu_back"),
          description: t(ctx.locale, "common.back_to_menu.description"),
        },
      ],
      buttonText: t(ctx.locale, "common.buttons.open"),
    },
    { emoji: "💊" },
>>>>>>> 0db27da9
  );
  return true;
}

function formatBusinessDescription(
  ctx: RouterContext,
  entry: {
    distance_km?: number | null;
    location_text?: string | null;
    description?: string | null;
  },
): string {
  const parts: string[] = [];
  if (typeof entry.distance_km === "number") {
    parts.push(
      t(ctx.locale, "marketplace.distance", {
        distance: entry.distance_km >= 1
          ? `${entry.distance_km.toFixed(1)} km`
          : `${Math.round(entry.distance_km * 1000)} m`,
      }),
    );
  }
  if (entry.location_text?.trim()) {
    parts.push(entry.location_text.trim());
  } else if (entry.description?.trim()) {
    parts.push(entry.description.trim());
  }
  return parts.join(" • ");
}<|MERGE_RESOLUTION|>--- conflicted
+++ resolved
@@ -10,15 +10,12 @@
 } from "../../utils/reply.ts";
 import { isFeatureEnabled } from "../../../_shared/feature-flags.ts";
 import { IDS } from "../../wa/ids.ts";
-<<<<<<< HEAD
 import { t } from "../../i18n/translator.ts";
-=======
 import { routeToAIAgent, sendAgentOptions } from "../ai-agents/index.ts";
 import { waChatLink } from "../../utils/links.ts";
 import { listBusinesses } from "../../rpc/marketplace.ts";
 
 const PHARMACY_RESULT_PREFIX = "PHARM::";
->>>>>>> 0db27da9
 
 export type PharmacyResultsState = {
   entries: Array<{ id: string; name: string; whatsapp: string }>;
@@ -37,13 +34,11 @@
 
   await sendButtonsMessage(
     ctx,
-<<<<<<< HEAD
     t(ctx.locale, "pharmacy.start.prompt"),
     buildButtons(
       { id: IDS.LOCATION_SAVED_LIST, title: t(ctx.locale, "location.saved.button") },
       { id: IDS.BACK_HOME, title: t(ctx.locale, "common.menu_back") }
     )
-=======
     t(ctx.locale, "pharmacy.flow.intro"),
     buildButtons(
       {
@@ -52,7 +47,6 @@
       },
       { id: IDS.BACK_HOME, title: t(ctx.locale, "common.menu_back") },
     ),
->>>>>>> 0db27da9
   );
 
   return true;
@@ -71,14 +65,12 @@
 
   await sendButtonsMessage(
     ctx,
-<<<<<<< HEAD
     t(ctx.locale, "pharmacy.location.received"),
     buildButtons(
       { id: "pharmacy_add_medicine", title: t(ctx.locale, "pharmacy.buttons.specify_medicine") },
       { id: "pharmacy_search_now", title: t(ctx.locale, "pharmacy.buttons.search_now") },
       { id: IDS.BACK_HOME, title: t(ctx.locale, "common.menu_back") }
     )
-=======
     t(ctx.locale, "pharmacy.flow.location_received"),
     buildButtons({
       id: IDS.BACK_HOME,
@@ -251,7 +243,6 @@
       buttonText: t(ctx.locale, "common.buttons.open"),
     },
     { emoji: "💊" },
->>>>>>> 0db27da9
   );
   return true;
 }
