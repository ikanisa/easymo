--- conflicted
+++ resolved
@@ -35,11 +35,8 @@
   if (!ctx.profileId) return [];
   const { data, error } = await ctx.supabase
     .from("saved_locations")
-<<<<<<< HEAD
     .select("id, label, address, lat, lng")
-=======
     .select("id, kind, label, address, lat, lng")
->>>>>>> 9827f9a0
     .eq("user_id", ctx.profileId)
     .order("created_at", { ascending: true });
   if (error) {
@@ -56,11 +53,8 @@
   if (!ctx.profileId) return null;
   const { data, error } = await ctx.supabase
     .from("saved_locations")
-<<<<<<< HEAD
     .select("id, label, address, lat, lng")
-=======
     .select("id, kind, label, address, lat, lng")
->>>>>>> 9827f9a0
     .eq("user_id", ctx.profileId)
     .eq("id", id)
     .maybeSingle();
@@ -147,15 +141,12 @@
   return true;
 }
 
-<<<<<<< HEAD
 // Normalize saved_locations rows (has lat/lng directly)
 type SavedLocationRow = {
   id: string;
-=======
 type SavedLocationRow = {
   id: string;
   kind: FavoriteKind;
->>>>>>> 9827f9a0
   label: string;
   address?: string | null;
   lat: number;
@@ -163,8 +154,6 @@
 };
 
 function normalizeSavedLocations(rows: SavedLocationRow[]): UserFavorite[] {
-<<<<<<< HEAD
-=======
   return rows.map(row => ({
     id: row.id,
     kind: row.kind,
@@ -177,7 +166,6 @@
 
 // Legacy function kept for backward compatibility but no longer needed
 function normalizeFavorites(rows: RawFavorite[]): UserFavorite[] {
->>>>>>> 9827f9a0
   const favorites: UserFavorite[] = [];
   for (const row of rows) {
     if (!Number.isFinite(row.lat) || !Number.isFinite(row.lng)) continue;
