--- conflicted
+++ resolved
@@ -108,13 +108,8 @@
     const { error: upsertErr } = await supabase
       .from("campaign_target_archives")
       .upsert(records, { onConflict: "target_id" });
-<<<<<<< HEAD
     if (insertErr) {
       throw new Error(`campaign_targets_archive_insert_failed: ${insertErr.message}`);
-=======
-    if (upsertErr) {
-      throw new Error(`campaign_targets_archive_upsert_failed: ${upsertErr.message}`);
->>>>>>> 7e39a485
     }
 
     const ids = data.map((row) => row.id);
