import type { SupabaseClient } from "https://esm.sh/@supabase/supabase-js@2";
import { sendTextMessage, sendButtonsMessage } from "../_shared/wa-webhook-shared/utils/reply.ts";
import { logStructuredEvent } from "../_shared/observability.ts";
import { formatPaymentInstructions, generateMoMoUSSDCode } from "./payment.ts";
import { notifyBarNewOrder } from "./notify_bar.ts";
<<<<<<< HEAD
import { DualAIProvider } from "./providers/dual-ai-provider.ts";
import Fuse from "https://esm.sh/fuse.js@7.0.0";

const GEMINI_API_KEY = Deno.env.get("GEMINI_API_KEY");
=======
import { callAI } from "./ai-provider.ts";
>>>>>>> 224d057a

// Malta phone validation per GROUND_RULES.md
const MALTA_PHONE_REGEX = /^\+356\d{8}$/;

/**
 * Validate Malta phone number format (+356xxxxxxxx)
 * Per GROUND_RULES.md: Malta phone format support required
 */
function isValidMaltaPhone(phone: string): boolean {
  return MALTA_PHONE_REGEX.test(phone);
}

interface WaiterContext {
  supabase: SupabaseClient;
  from: string;
  message: any;
  messageType: string;
  requestId: string;
  locale: string;
}

interface ConversationSession {
  id: string;
  bar_id: string;
  visitor_phone: string;
  session_id: string;
  messages: Array<{ role: string; content: string }>;
  current_cart: {
    items: Array<{ id: string; name: string; price: number; quantity: number }>;
    total: number;
  };
  current_order_id: string | null;
  table_number: string | null;
  status: string;
  bar_info?: {
    name: string;
    phone: string;
    currency: string;
    payment_settings: any;
  };
}

export async function handleWaiterMessage(ctx: WaiterContext): Promise<boolean> {
  const session = await getOrCreateSession(ctx);
  
  if (!session) {
    await sendTextMessage(ctx.from, 
      "👋 Welcome! Please scan the QR code at your table to start ordering."
    );
    return true;
  }

  const messageText = ctx.message.text?.body || "";
  const messageType = ctx.messageType;

  if (messageType === "interactive") {
    return await handleInteractiveMessage(ctx, session);
  }

  return await processWithAI(ctx, session, messageText);
}

async function getOrCreateSession(ctx: WaiterContext): Promise<ConversationSession | null> {
  const { data: existing } = await ctx.supabase
    .from("waiter_conversations")
    .select(`
      *,
      bars (
        id,
        name,
        phone,
        payment_settings,
        currency
      )
    `)
    .eq("visitor_phone", ctx.from)
    .eq("status", "active")
    .order("created_at", { ascending: false })
    .limit(1)
    .maybeSingle();

  if (existing) {
    return {
      ...existing,
      bar_info: existing.bars ? {
        name: existing.bars.name,
        phone: existing.bars.phone,
        currency: existing.bars.currency || existing.bars.payment_settings?.currency || "RWF",
        payment_settings: existing.bars.payment_settings,
      } : undefined,
    };
  }

  // Try to create session from QR code deep link
  const messageText = ctx.message.text?.body || "";
  const qrMatch = messageText.match(/TABLE-([A-Z0-9]+)-BAR-([a-f0-9-]+)/i);
  
  if (qrMatch) {
    const tableNumber = qrMatch[1];
    const barId = qrMatch[2];

    const { data: bar } = await ctx.supabase
      .from("bars")
      .select("id, name, phone, payment_settings, currency")
      .eq("id", barId)
      .single();

    if (!bar) {
      return null;
    }

    const { data: menuItems } = await ctx.supabase
      .from("restaurant_menu_items")
      .select("id, name, description, price, currency, category, is_available")
      .eq("bar_id", barId)
      .eq("is_available", true)
      .order("category")
      .order("name");

    // Validate menu is not empty per problem statement
    if (!menuItems || menuItems.length === 0) {
      await sendTextMessage(ctx.from, 
        "Sorry, the menu is currently unavailable. Please contact the bar staff.");
      await logStructuredEvent("WAITER_EMPTY_MENU_ERROR", {
        barId,
        phone: ctx.from,
      }, "error");
      return null;
    }

    const sessionId = crypto.randomUUID();

    const { data: newSession } = await ctx.supabase
      .from("waiter_conversations")
      .insert({
        session_id: sessionId,
        bar_id: barId,
        visitor_phone: ctx.from,
        table_number: tableNumber,
        status: "active",
        messages: [],
        current_cart: { items: [], total: 0 },
      })
      .select()
      .single();

    if (!newSession) {
      return null;
    }

    const welcomeMessage = `👋 Welcome to ${bar.name}!\n\n` +
      `You're at Table ${tableNumber}.\n\n` +
      `I'm your AI waiter. I can help you:\n` +
      `• Browse our menu\n` +
      `• Place orders\n` +
      `• Get payment instructions\n\n` +
      `Just tell me what you'd like! 😊`;

    await sendTextMessage(ctx.from, welcomeMessage);

    return {
      ...newSession,
      bars: bar,
      bar_info: {
        name: bar.name,
        phone: bar.phone,
        currency: bar.currency || bar.payment_settings?.currency || "RWF",
        payment_settings: bar.payment_settings,
      },
    };
  }

  return null;
}

async function processWithAI(
  ctx: WaiterContext,
  session: ConversationSession,
  userMessage: string
): Promise<boolean> {
  const { data: menuItems } = await ctx.supabase
    .from("restaurant_menu_items")
    .select("id, name, description, price, currency, category, is_available")
    .eq("bar_id", session.bar_id)
    .eq("is_available", true)
    .order("category")
    .order("name");

  const menuText = (menuItems || []).map((item) => 
    `- ${item.name} (${item.category}): ${item.price} ${item.currency}${item.description ? ` - ${item.description}` : ""}`
  ).join("\n");

  const cartText = session.current_cart.items.length > 0
    ? session.current_cart.items.map(i => `${i.quantity}x ${i.name}`).join(", ")
    : "Empty";

  const systemPrompt = `You are a friendly AI waiter at ${session.bar_info?.name || "this restaurant"}. 

MENU:
${menuText}

CURRENT CART: ${cartText} (Total: ${session.current_cart.total} ${session.bar_info?.currency || "RWF"})
TABLE: ${session.table_number || "Not set"}

YOUR RESPONSIBILITIES:
1. Greet customers warmly
2. Help them browse the menu
3. Take orders item by item
4. Confirm orders before checkout
5. Process payment

RESPONSE FORMAT:
Always respond in JSON:
{
  "message": "Your friendly response to the customer",
  "action": "none" | "add_to_cart" | "remove_from_cart" | "show_cart" | "checkout" | "set_table",
  "items": [{"id": "menu_item_id", "name": "Item Name", "quantity": 1}],
  "table_number": "A5"
}

Keep responses SHORT and friendly (max 2-3 sentences). 
Use emojis sparingly. 
If customer wants to order, extract the items and quantities.
If unclear, ask for clarification.`;

  const updatedMessages = [
    ...session.messages,
    { role: "user", content: userMessage },
  ] as Array<{ role: "user" | "assistant"; content: string }>;

  try {
    // GROUND_RULES: Use dual-provider AI (GPT-5 primary, Gemini-3 fallback)
    const aiResponse = await callAI(systemPrompt, updatedMessages);

    await handleAIAction(ctx, session, aiResponse, updatedMessages);

    return true;
  } catch (error) {
    console.error("waiter_ai.error", error);
    await logStructuredEvent("WAITER_AI_ERROR", {
      error: error instanceof Error ? error.message : String(error),
      from: ctx.from,
    }, "error");
    await sendTextMessage(ctx.from, "Sorry, I'm having trouble right now. Please try again.");
    return true;
  }
}

async function handleAIAction(
  ctx: WaiterContext,
  session: ConversationSession,
  aiResponse: any,
  updatedMessages: Array<{ role: string; content: string }>
): Promise<void> {
  const { message, action, items, table_number } = aiResponse;

  updatedMessages.push({ role: "assistant", content: message });

  let updatedCart = { ...session.current_cart };
  let updatedTable = session.table_number;

  switch (action) {
    case "add_to_cart":
      if (items && items.length > 0) {
        // Fetch all menu items for fuzzy matching
        const { data: allMenuItems } = await ctx.supabase
          .from("restaurant_menu_items")
          .select("id, name, price, description")
          .eq("bar_id", session.bar_id)
          .eq("is_available", true);

        for (const item of items) {
          let menuItem = null;
          
          // Try exact ID match first
          if (item.id) {
            const { data } = await ctx.supabase
              .from("restaurant_menu_items")
              .select("id, name, price")
              .eq("id", item.id)
              .eq("bar_id", session.bar_id)
              .eq("is_available", true)
              .maybeSingle();
            menuItem = data;
          }
          
          // Use Fuse.js for fuzzy name matching
          if (!menuItem && item.name && allMenuItems && allMenuItems.length > 0) {
            const fuse = new Fuse(allMenuItems, {
              keys: ['name', 'description'],
              threshold: 0.4,  // Per problem statement
              includeScore: true,
            });
            
            const results = fuse.search(item.name);
            if (results.length > 0 && results[0].score! < 0.4) {
              menuItem = results[0].item;
              
              await logStructuredEvent("WAITER_FUZZY_MATCH", {
                searchTerm: item.name,
                matched: menuItem.name,
                score: results[0].score,
              });
            }
          }
          
          if (!menuItem) continue;
          
          const existing = updatedCart.items.find(i => i.id === menuItem!.id);
          if (existing) {
            existing.quantity += item.quantity || 1;
          } else {
            updatedCart.items.push({
              id: menuItem.id,
              name: menuItem.name,
              price: menuItem.price,
              quantity: item.quantity || 1,
            });
          }
        }
        updatedCart.total = updatedCart.items.reduce(
          (sum, i) => sum + (i.price * i.quantity), 0
        );
      }
      break;

    case "remove_from_cart":
      if (items && items.length > 0) {
        for (const item of items) {
          updatedCart.items = updatedCart.items.filter(i => i.id !== item.id);
        }
        updatedCart.total = updatedCart.items.reduce(
          (sum, i) => sum + (i.price * i.quantity), 0
        );
      }
      break;

    case "set_table":
      if (table_number) {
        updatedTable = table_number;
      }
      break;

    case "checkout":
      await handleCheckout(ctx, session, updatedCart);
      return;
  }

  await ctx.supabase
    .from("waiter_conversations")
    .update({
      messages: updatedMessages,
      current_cart: updatedCart,
      table_number: updatedTable,
      updated_at: new Date().toISOString(),
    })
    .eq("id", session.id);

  if (action === "show_cart" && updatedCart.items.length > 0) {
    const cartSummary = updatedCart.items
      .map(i => `${i.quantity}x ${i.name} - ${(i.price * i.quantity).toLocaleString()}`)
      .join("\n");
    
    await sendButtonsMessage(
      { from: ctx.from } as any,
      `🛒 *Your Cart*\n\n${cartSummary}\n\n💰 *Total: ${updatedCart.total.toLocaleString()} ${session.bar_info?.currency || "RWF"}*\n\n${message}`,
      [
        { id: "waiter_checkout", title: "✅ Checkout" },
        { id: "waiter_add_more", title: "➕ Add More" },
        { id: "waiter_clear_cart", title: "🗑️ Clear Cart" },
      ]
    );
  } else {
    await sendTextMessage(ctx.from, message);
  }
}

async function handleCheckout(
  ctx: WaiterContext,
  session: ConversationSession,
  cart: ConversationSession["current_cart"]
): Promise<void> {
  if (cart.items.length === 0) {
    await sendTextMessage(ctx.from, "Your cart is empty! Tell me what you'd like to order.");
    return;
  }

  // Use bar's currency column, fall back to payment_settings, then default
  const { data: bar } = await ctx.supabase
    .from("bars")
    .select("currency, payment_settings")
    .eq("id", session.bar_id)
    .single();

  const currency = bar?.currency || bar?.payment_settings?.currency || "RWF";
  const paymentSettings = bar?.payment_settings || {};

  const orderNumber = `ORD-${Date.now().toString(36).toUpperCase()}`;
  
  // GROUND_RULES: Do NOT track payment_status - customer pays directly
  const { data: order, error} = await ctx.supabase
    .from("orders")
    .insert({
      bar_id: session.bar_id,
      order_number: orderNumber,
      status: "pending",
      total_amount: cart.total,
      currency,
      visitor_phone: ctx.from,
      dine_in_table: session.table_number,
      waiter_session_id: session.session_id,
      payment_method: currency === "EUR" ? "revolut" : "momo",
    })
    .select("id")
    .single();

  if (error || !order) {
    await sendTextMessage(ctx.from, "Sorry, couldn't create your order. Please try again.");
    return;
  }

  await ctx.supabase.from("order_items").insert(
    cart.items.map(item => ({
      order_id: order.id,
      menu_item_id: item.id,
      name: item.name,
      price: item.price,
      quantity: item.quantity,
    }))
  );

  const paymentMethod = currency === "EUR" ? "revolut" : "momo";
  
  // NOTE: Per GROUND_RULES.md, we do NOT process payments directly.
  // We only generate payment instructions (USSD codes/Revolut links) 
  // for the user to complete payment themselves via mobile money or Revolut.
  const paymentInfo = formatPaymentInstructions(
    paymentMethod,
    cart.total,
    currency,
    orderNumber,
    paymentSettings
  );

  // Store payment link for reference only (not tracking payment)
  await ctx.supabase
    .from("orders")
    .update({
      payment_link: paymentInfo.url,
      payment_ussd_code: paymentMethod === "momo" ? generateMoMoUSSDCode(cart.total) : null,
    })
    .eq("id", order.id);

  await ctx.supabase
    .from("waiter_conversations")
    .update({
      current_order_id: order.id,
      status: "order_placed",
      current_cart: { items: [], total: 0 },
    })
    .eq("id", session.id);

  await notifyBarNewOrder(ctx.supabase, session.bar_id, order.id, orderNumber, cart, session);

  const itemsList = cart.items
    .map(i => `${i.quantity}x ${i.name}`)
    .join("\n");

  // GROUND_RULES: Do NOT track payment status - customer pays directly via USSD/Revolut
  await sendButtonsMessage(
    { from: ctx.from } as any,
    `✅ *Order Confirmed!*\n\n📋 Order #${orderNumber}\n📍 Table: ${session.table_number || "N/A"}\n\n*Items:*\n${itemsList}\n\n💰 *Total: ${cart.total.toLocaleString()} ${currency}*\n\n${paymentInfo.message}\n\n_Your order will be prepared once payment is received._`,
    [
      { id: "waiter_help", title: "❓ Need Help" },
    ]
  );

  await logStructuredEvent("WAITER_ORDER_CREATED", {
    orderId: order.id,
    orderNumber,
    barId: session.bar_id,
    visitorPhone: ctx.from,
    total: cart.total,
    itemCount: cart.items.length,
  });
}

async function handleInteractiveMessage(
  ctx: WaiterContext,
  session: ConversationSession
): Promise<boolean> {
  const interactive = ctx.message.interactive;
  const buttonId = interactive?.button_reply?.id;
  const listId = interactive?.list_reply?.id;
  const actionId = buttonId || listId;

  if (!actionId) return false;

  switch (actionId) {
    case "waiter_checkout":
      await handleCheckout(ctx, session, session.current_cart);
      break;
    
    case "waiter_add_more":
      await sendTextMessage(ctx.from, "What else would you like to order? 🍽️");
      break;
    
    case "waiter_clear_cart":
      await ctx.supabase
        .from("waiter_conversations")
        .update({ current_cart: { items: [], total: 0 } })
        .eq("id", session.id);
      await sendTextMessage(ctx.from, "🗑️ Cart cleared! What would you like to order?");
      break;
    
    case "waiter_help":
      await sendTextMessage(ctx.from,
        "Need help? Here are your options:\n\n" +
        "• Type what you want to order\n" +
        "• Say 'menu' to see the full menu\n" +
        "• Say 'cart' to view your cart\n" +
        "• Say 'cancel' to cancel your order\n\n" +
        "Or ask me anything! 😊"
      );
      break;
  }

  return true;
}<|MERGE_RESOLUTION|>--- conflicted
+++ resolved
@@ -3,14 +3,11 @@
 import { logStructuredEvent } from "../_shared/observability.ts";
 import { formatPaymentInstructions, generateMoMoUSSDCode } from "./payment.ts";
 import { notifyBarNewOrder } from "./notify_bar.ts";
-<<<<<<< HEAD
 import { DualAIProvider } from "./providers/dual-ai-provider.ts";
 import Fuse from "https://esm.sh/fuse.js@7.0.0";
 
 const GEMINI_API_KEY = Deno.env.get("GEMINI_API_KEY");
-=======
 import { callAI } from "./ai-provider.ts";
->>>>>>> 224d057a
 
 // Malta phone validation per GROUND_RULES.md
 const MALTA_PHONE_REGEX = /^\+356\d{8}$/;
