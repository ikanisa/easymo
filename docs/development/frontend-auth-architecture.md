--- conflicted
+++ resolved
@@ -75,7 +75,6 @@
 4. Redirect to last-intended route (from `redirect_to` param or stored location) or `/app/home`.
 
 ### Admin invitation flow
-<<<<<<< HEAD
 **Feature flag**: `FEATURE_INVITE_SYSTEM` (must be enabled for this flow to be available)
 
 1. Admin opens AdminPage → `<UserInvitePanel>` (only visible when feature flag is enabled) and submits invite form (email, role, org). Frontend calls backend `POST /api/admin/invitations`.
@@ -83,7 +82,6 @@
 3. Supabase sends email with invite link (magic link token).
 4. Recipient clicks link → Supabase creates user + session; frontend detects `invitation_token` and calls `POST /api/auth/accept-invite` with token.
 5. Backend validates feature flag and token with Supabase Admin API, reads invite metadata, assigns role/org membership (upsert into `public.user_roles`), marks invite `accepted`, and returns profile payload.
-=======
 1. Admin opens AdminPage → `<UserInvitePanel>` and submits invite form (email, role, org). Frontend calls backend `POST /api/admin/invitations`.
 2. Backend uses service key to call `supabase.auth.admin.inviteUserByEmail(email, { data: { role, orgId }, redirectTo: <app url>/login })`; stores invite row in `public.invites` with status `pending`.
    - **Logging requirement**: Backend must log structured event `INVITE_SENT` with `{ inviteId, email, role, orgId, inviterId, correlationId }` upon successful invite creation (per GROUND_RULES.md section 1.1).
@@ -100,7 +98,6 @@
    - Uses `supabase.auth.admin.getUserById` (or equivalent) to fetch the user and confirm the account was created via the invite.
    - Queries the `public.invites` table to ensure the invite status is `pending` and the email matches the user.
    - If all checks pass, assigns role/org membership (upsert into `public.user_roles`), marks invite as `accepted`, and returns the profile payload.
->>>>>>> b18516a7
 6. Frontend stores session + role, clears invite token, and routes to onboarding (`/app/home/onboarding`) if first login, else to `/app/home`.
 
 ## State/data contracts (frontend ↔ backend)
