{
  "name": "@easymo/ai",
  "version": "1.0.0",
  "type": "module",
  "main": "./dist/index.js",
  "types": "./dist/index.d.ts",
  "scripts": {
    "build": "tsc",
    "dev": "tsx watch src/index.ts",
    "test": "vitest",
    "test:ui": "vitest --ui",
    "lint": "eslint src/**/*.ts",
    "type-check": "tsc --noEmit"
  },
  "exports": {
    ".": {
      "import": "./dist/index.js",
      "types": "./dist/index.d.ts"
    }
  },
  "dependencies": {
    "@google/generative-ai": "^0.21.0",
    "@supabase/supabase-js": "^2.76.1",
    "ioredis": "^5.4.1",
    "nanoid": "^5.0.9",
    "openai": "^4.78.0",
    "p-queue": "^8.0.1",
    "uuid": "^10.0.0",
<<<<<<< HEAD
    "nanoid": "^5.0.9",
    "@google/generative-ai": "^0.24.1",
    "@google/genai": "^1.0.0",
    "@easymo/commons": "workspace:*",
    "@easymo/media-utils": "workspace:*"
=======
    "zod": "^3.23.8",
    "@google/genai": "^1.0.0",
    "ws": "^8.18.0"
>>>>>>> ec14f80e
  },
  "devDependencies": {
    "@types/node": "^22.10.0",
    "eslint": "^9.32.0",
    "tsx": "^4.19.2",
    "typescript": "5.5.4",
    "vitest": "^2.1.6"
  }
}<|MERGE_RESOLUTION|>--- conflicted
+++ resolved
@@ -26,17 +26,14 @@
     "openai": "^4.78.0",
     "p-queue": "^8.0.1",
     "uuid": "^10.0.0",
-<<<<<<< HEAD
     "nanoid": "^5.0.9",
     "@google/generative-ai": "^0.24.1",
     "@google/genai": "^1.0.0",
     "@easymo/commons": "workspace:*",
     "@easymo/media-utils": "workspace:*"
-=======
     "zod": "^3.23.8",
     "@google/genai": "^1.0.0",
     "ws": "^8.18.0"
->>>>>>> ec14f80e
   },
   "devDependencies": {
     "@types/node": "^22.10.0",
