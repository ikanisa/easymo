import {
  buildEndpointPath,
  defineHttpControllers,
  type ControllerDefinition,
  type EndpointDefinition,
  type HttpMethod,
} from "./utils";

const apiRouteDefinitions = defineHttpControllers({
  realtime: {
    basePath: "realtime" as const,
    endpoints: {
      webhook: { method: "POST" as const, segment: "webhook" as const },
      events: { method: "POST" as const, segment: "events" as const },
      session: { method: "POST" as const, segment: "session" as const },
    },
  },
  waCalls: {
    basePath: "wa" as const,
    endpoints: {
      webhook: { method: "GET" as const, segment: "webhook" as const },
      events: { method: "POST" as const, segment: "events" as const },
    },
  },
  whatsappAgents: {
    basePath: "wa/agents" as const,
    endpoints: {
      start: { method: "POST" as const, segment: "start" as const },
      sendMessage: { method: "POST" as const, segment: ":threadId/message" as const },
      customerMessage: { method: "POST" as const, segment: ":threadId/customer" as const },
    },
  },
<<<<<<< HEAD
  whatsappCalls: {
    basePath: "wa" as const,
    endpoints: {
      webhook: { method: "GET" as const, segment: "webhook" as const },
=======
  waCalls: {
    basePath: "wa" as const,
    endpoints: {
      webhookVerify: { method: "GET" as const, segment: "webhook" as const },
>>>>>>> d6dd1ec9
      events: { method: "POST" as const, segment: "events" as const },
    },
  },
  twilio: {
    basePath: "twilio" as const,
    endpoints: {
      status: { method: "POST" as const, segment: "status" as const },
    },
  },
  twiml: {
    basePath: "twiml" as const,
    endpoints: {
      warmTransfer: { method: "GET" as const, segment: "warm-transfer" as const },
    },
  },
  payment: {
    basePath: "payment" as const,
    endpoints: {
      confirm: { method: "POST" as const, segment: "confirm" as const },
    },
  },
} as const satisfies Record<string, ControllerDefinition<Record<string, EndpointDefinition>>>);

export type ApiRoutes = typeof apiRouteDefinitions;
export type ApiControllerKey = keyof ApiRoutes;
export type ApiEndpointKey<Controller extends ApiControllerKey> = keyof ApiRoutes[Controller]["endpoints"];

export const apiRoutes = apiRouteDefinitions;

export const getApiControllerBasePath = <Controller extends ApiControllerKey>(controller: Controller) =>
  apiRoutes[controller].basePath;

export const getApiEndpointSegment = <Controller extends ApiControllerKey, Endpoint extends ApiEndpointKey<Controller>>(
  controller: Controller,
  endpoint: Endpoint,
) => {
  const controllerRoutes = apiRoutes[controller] as ApiRoutes[Controller];
  const endpoints = controllerRoutes.endpoints as Record<ApiEndpointKey<Controller>, EndpointDefinition>;
  return endpoints[endpoint].segment;
};

export const getApiEndpointMethod = <Controller extends ApiControllerKey, Endpoint extends ApiEndpointKey<Controller>>(
  controller: Controller,
  endpoint: Endpoint,
) => {
  const controllerRoutes = apiRoutes[controller] as ApiRoutes[Controller];
  const endpoints = controllerRoutes.endpoints as Record<ApiEndpointKey<Controller>, EndpointDefinition>;
  return endpoints[endpoint].method;
};

export const getApiEndpointPath = <Controller extends ApiControllerKey, Endpoint extends ApiEndpointKey<Controller>>(
  controller: Controller,
  endpoint: Endpoint,
) => {
  const base = getApiControllerBasePath(controller);
  const segment = getApiEndpointSegment(controller, endpoint);
  return buildEndpointPath(base, segment);
};

export type { ControllerDefinition as ApiControllerDefinition, EndpointDefinition as ApiEndpointDefinition, HttpMethod };<|MERGE_RESOLUTION|>--- conflicted
+++ resolved
@@ -30,17 +30,10 @@
       customerMessage: { method: "POST" as const, segment: ":threadId/customer" as const },
     },
   },
-<<<<<<< HEAD
   whatsappCalls: {
     basePath: "wa" as const,
     endpoints: {
       webhook: { method: "GET" as const, segment: "webhook" as const },
-=======
-  waCalls: {
-    basePath: "wa" as const,
-    endpoints: {
-      webhookVerify: { method: "GET" as const, segment: "webhook" as const },
->>>>>>> d6dd1ec9
       events: { method: "POST" as const, segment: "events" as const },
     },
   },
