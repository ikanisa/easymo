<<<<<<< HEAD
import { buildEndpointPath, type HttpMethod } from "./utils";

const controllerDefinitions = Object.freeze({
  health: { basePath: "health" as const },
  analytics: { basePath: "analytics" as const },
  calls: { basePath: "calls" as const },
  media: { basePath: "twilio-media" as const },
});

export type VoiceBridgeControllers = typeof controllerDefinitions;
export type VoiceBridgeControllerKey = keyof VoiceBridgeControllers;

type VoiceBridgeHttpRouteDefinition = {
  kind: "http";
  controller: VoiceBridgeControllerKey;
  method: HttpMethod;
  segment: string;
  scopes?: readonly string[];
};

type VoiceBridgeWebsocketRouteDefinition = {
  kind: "websocket";
  controller: VoiceBridgeControllerKey;
  segment: string;
  scopes?: readonly string[];
};

type VoiceBridgeRouteDefinition =
  | VoiceBridgeHttpRouteDefinition
  | VoiceBridgeWebsocketRouteDefinition;

const routeDefinitions = Object.freeze({
  health: { kind: "http", controller: "health", method: "GET", segment: "" },
  analyticsLiveCalls: {
    kind: "http",
    controller: "analytics",
    method: "GET",
    segment: "live-calls",
    scopes: ["voice:read"] as const,
  },
  callsOutbound: {
    kind: "http",
    controller: "calls",
    method: "POST",
    segment: "outbound",
    scopes: ["voice:outbound.write"] as const,
  },
  mediaStream: { kind: "websocket", controller: "media", segment: "" },
} as const satisfies Record<string, VoiceBridgeRouteDefinition>);

export type VoiceBridgeRoutes = typeof routeDefinitions;
export type VoiceBridgeRouteKey = keyof VoiceBridgeRoutes;
=======
import {
  buildEndpointPath,
  createWebsocketRouteSelectors,
  defineBackgroundTriggers,
  defineHttpControllers,
  defineWebsocketRoutes,
  type ControllerDefinition,
  type EndpointDefinition,
  type WebSocketRouteDefinition,
} from "./utils";

const httpControllerDefinitions = defineHttpControllers({
  analytics: {
    basePath: "analytics" as const,
    endpoints: {
      liveCalls: { method: "GET" as const, segment: "live-calls" as const },
    },
  },
  calls: {
    basePath: "calls" as const,
    endpoints: {
      outbound: { method: "POST" as const, segment: "outbound" as const },
    },
  },
  health: {
    basePath: "health" as const,
    endpoints: {
      status: { method: "GET" as const, segment: "" as const },
    },
  },
} as const satisfies Record<string, ControllerDefinition<Record<string, EndpointDefinition>>>);
>>>>>>> 2e6f8473

const websocketRouteDefinitions = defineWebsocketRoutes({
  mediaStream: { path: "/twilio-media" as const, description: "Twilio Media Stream ingress" },
} as const satisfies Record<string, WebSocketRouteDefinition>);

<<<<<<< HEAD
export const getVoiceBridgeControllerBasePath = <Key extends VoiceBridgeControllerKey>(key: Key) =>
  controllerDefinitions[key].basePath;

export const getVoiceBridgeRouteKind = <Key extends VoiceBridgeRouteKey>(key: Key) =>
  voiceBridgeRoutes[key].kind;

export const getVoiceBridgeRoutePath = <Key extends VoiceBridgeRouteKey>(key: Key) => {
  const definition = voiceBridgeRoutes[key];
  const basePath = getVoiceBridgeControllerBasePath(definition.controller);
  return buildEndpointPath(basePath, definition.segment);
};

export const getVoiceBridgeRouteMethod = <Key extends VoiceBridgeRouteKey>(key: Key) => {
  const definition = voiceBridgeRoutes[key];
  return definition.kind === "http" ? definition.method : undefined;
};

export const getVoiceBridgeRouteRequiredScopes = <Key extends VoiceBridgeRouteKey>(key: Key) => {
  const definition = voiceBridgeRoutes[key];
  return "scopes" in definition ? definition.scopes ?? [] : [];
};
=======
const websocketSelectors = createWebsocketRouteSelectors(websocketRouteDefinitions);

export type VoiceBridgeHttpRoutes = typeof httpControllerDefinitions;
export type VoiceBridgeHttpControllerKey = keyof VoiceBridgeHttpRoutes;
export type VoiceBridgeHttpEndpointKey<Controller extends VoiceBridgeHttpControllerKey> = keyof VoiceBridgeHttpRoutes[Controller]["endpoints"];

export type VoiceBridgeWebsocketRoutes = typeof websocketRouteDefinitions;
export type VoiceBridgeWebsocketRouteKey = keyof VoiceBridgeWebsocketRoutes;

export const voiceBridgeHttpRoutes = httpControllerDefinitions;
export const voiceBridgeWebsocketRoutes = websocketRouteDefinitions;

export const getVoiceBridgeHttpControllerBasePath = <
  Controller extends VoiceBridgeHttpControllerKey,
>(controller: Controller) => voiceBridgeHttpRoutes[controller].basePath;

export const getVoiceBridgeHttpEndpointSegment = <
  Controller extends VoiceBridgeHttpControllerKey,
  Endpoint extends VoiceBridgeHttpEndpointKey<Controller>,
>(controller: Controller, endpoint: Endpoint) => {
  const controllerRoutes = voiceBridgeHttpRoutes[controller] as ControllerDefinition<Record<string, EndpointDefinition>>;
  const endpoints = controllerRoutes.endpoints as Record<string, EndpointDefinition>;
  return endpoints[endpoint as string].segment;
};

export const getVoiceBridgeHttpEndpointMethod = <
  Controller extends VoiceBridgeHttpControllerKey,
  Endpoint extends VoiceBridgeHttpEndpointKey<Controller>,
>(controller: Controller, endpoint: Endpoint) => {
  const controllerRoutes = voiceBridgeHttpRoutes[controller] as ControllerDefinition<Record<string, EndpointDefinition>>;
  const endpoints = controllerRoutes.endpoints as Record<string, EndpointDefinition>;
  return endpoints[endpoint as string].method;
};

export const getVoiceBridgeHttpEndpointPath = <
  Controller extends VoiceBridgeHttpControllerKey,
  Endpoint extends VoiceBridgeHttpEndpointKey<Controller>,
>(controller: Controller, endpoint: Endpoint) => {
  const base = getVoiceBridgeHttpControllerBasePath(controller);
  const segment = getVoiceBridgeHttpEndpointSegment(controller, endpoint);
  return buildEndpointPath(base, segment);
};

export const getVoiceBridgeWebsocketRoutePath = <Key extends VoiceBridgeWebsocketRouteKey>(key: Key) =>
  websocketSelectors.getRoutePath(key);

export const getVoiceBridgeWebsocketRouteDefinition = <Key extends VoiceBridgeWebsocketRouteKey>(key: Key) =>
  websocketSelectors.getRouteDefinition(key);

export const voiceBridgeBackgroundTriggers = defineBackgroundTriggers({} as const);

/**
 * @deprecated Prefer {@link getVoiceBridgeWebsocketRoutePath}.
 */
export const getVoiceBridgeRoutePath = getVoiceBridgeWebsocketRoutePath;

/**
 * @deprecated Voice bridge only exposes WebSocket routes; this helper remains for backwards compatibility.
 */
export const getVoiceBridgeRouteKind = <Key extends VoiceBridgeWebsocketRouteKey>(_key: Key) => "websocket" as const;
>>>>>>> 2e6f8473
<|MERGE_RESOLUTION|>--- conflicted
+++ resolved
@@ -1,4 +1,3 @@
-<<<<<<< HEAD
 import { buildEndpointPath, type HttpMethod } from "./utils";
 
 const controllerDefinitions = Object.freeze({
@@ -51,45 +50,11 @@
 
 export type VoiceBridgeRoutes = typeof routeDefinitions;
 export type VoiceBridgeRouteKey = keyof VoiceBridgeRoutes;
-=======
-import {
-  buildEndpointPath,
-  createWebsocketRouteSelectors,
-  defineBackgroundTriggers,
-  defineHttpControllers,
-  defineWebsocketRoutes,
-  type ControllerDefinition,
-  type EndpointDefinition,
-  type WebSocketRouteDefinition,
-} from "./utils";
-
-const httpControllerDefinitions = defineHttpControllers({
-  analytics: {
-    basePath: "analytics" as const,
-    endpoints: {
-      liveCalls: { method: "GET" as const, segment: "live-calls" as const },
-    },
-  },
-  calls: {
-    basePath: "calls" as const,
-    endpoints: {
-      outbound: { method: "POST" as const, segment: "outbound" as const },
-    },
-  },
-  health: {
-    basePath: "health" as const,
-    endpoints: {
-      status: { method: "GET" as const, segment: "" as const },
-    },
-  },
-} as const satisfies Record<string, ControllerDefinition<Record<string, EndpointDefinition>>>);
->>>>>>> 2e6f8473
 
 const websocketRouteDefinitions = defineWebsocketRoutes({
   mediaStream: { path: "/twilio-media" as const, description: "Twilio Media Stream ingress" },
 } as const satisfies Record<string, WebSocketRouteDefinition>);
 
-<<<<<<< HEAD
 export const getVoiceBridgeControllerBasePath = <Key extends VoiceBridgeControllerKey>(key: Key) =>
   controllerDefinitions[key].basePath;
 
@@ -110,66 +75,4 @@
 export const getVoiceBridgeRouteRequiredScopes = <Key extends VoiceBridgeRouteKey>(key: Key) => {
   const definition = voiceBridgeRoutes[key];
   return "scopes" in definition ? definition.scopes ?? [] : [];
-};
-=======
-const websocketSelectors = createWebsocketRouteSelectors(websocketRouteDefinitions);
-
-export type VoiceBridgeHttpRoutes = typeof httpControllerDefinitions;
-export type VoiceBridgeHttpControllerKey = keyof VoiceBridgeHttpRoutes;
-export type VoiceBridgeHttpEndpointKey<Controller extends VoiceBridgeHttpControllerKey> = keyof VoiceBridgeHttpRoutes[Controller]["endpoints"];
-
-export type VoiceBridgeWebsocketRoutes = typeof websocketRouteDefinitions;
-export type VoiceBridgeWebsocketRouteKey = keyof VoiceBridgeWebsocketRoutes;
-
-export const voiceBridgeHttpRoutes = httpControllerDefinitions;
-export const voiceBridgeWebsocketRoutes = websocketRouteDefinitions;
-
-export const getVoiceBridgeHttpControllerBasePath = <
-  Controller extends VoiceBridgeHttpControllerKey,
->(controller: Controller) => voiceBridgeHttpRoutes[controller].basePath;
-
-export const getVoiceBridgeHttpEndpointSegment = <
-  Controller extends VoiceBridgeHttpControllerKey,
-  Endpoint extends VoiceBridgeHttpEndpointKey<Controller>,
->(controller: Controller, endpoint: Endpoint) => {
-  const controllerRoutes = voiceBridgeHttpRoutes[controller] as ControllerDefinition<Record<string, EndpointDefinition>>;
-  const endpoints = controllerRoutes.endpoints as Record<string, EndpointDefinition>;
-  return endpoints[endpoint as string].segment;
-};
-
-export const getVoiceBridgeHttpEndpointMethod = <
-  Controller extends VoiceBridgeHttpControllerKey,
-  Endpoint extends VoiceBridgeHttpEndpointKey<Controller>,
->(controller: Controller, endpoint: Endpoint) => {
-  const controllerRoutes = voiceBridgeHttpRoutes[controller] as ControllerDefinition<Record<string, EndpointDefinition>>;
-  const endpoints = controllerRoutes.endpoints as Record<string, EndpointDefinition>;
-  return endpoints[endpoint as string].method;
-};
-
-export const getVoiceBridgeHttpEndpointPath = <
-  Controller extends VoiceBridgeHttpControllerKey,
-  Endpoint extends VoiceBridgeHttpEndpointKey<Controller>,
->(controller: Controller, endpoint: Endpoint) => {
-  const base = getVoiceBridgeHttpControllerBasePath(controller);
-  const segment = getVoiceBridgeHttpEndpointSegment(controller, endpoint);
-  return buildEndpointPath(base, segment);
-};
-
-export const getVoiceBridgeWebsocketRoutePath = <Key extends VoiceBridgeWebsocketRouteKey>(key: Key) =>
-  websocketSelectors.getRoutePath(key);
-
-export const getVoiceBridgeWebsocketRouteDefinition = <Key extends VoiceBridgeWebsocketRouteKey>(key: Key) =>
-  websocketSelectors.getRouteDefinition(key);
-
-export const voiceBridgeBackgroundTriggers = defineBackgroundTriggers({} as const);
-
-/**
- * @deprecated Prefer {@link getVoiceBridgeWebsocketRoutePath}.
- */
-export const getVoiceBridgeRoutePath = getVoiceBridgeWebsocketRoutePath;
-
-/**
- * @deprecated Voice bridge only exposes WebSocket routes; this helper remains for backwards compatibility.
- */
-export const getVoiceBridgeRouteKind = <Key extends VoiceBridgeWebsocketRouteKey>(_key: Key) => "websocket" as const;
->>>>>>> 2e6f8473
+};