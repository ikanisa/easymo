--- conflicted
+++ resolved
@@ -80,11 +80,8 @@
 
 | Variable | Purpose | Scope |
 | --- | --- | --- |
-<<<<<<< HEAD
-=======
 | `APP_ENV` | Names the runtime (e.g., `local`, `staging`, `prod`) for logging. | `.env` |
 | `PORT` | (Optional) Admin app port (defaults to 3000). | `admin-app/.env.local` |
->>>>>>> 3ff4da42
 | `NEXT_PUBLIC_SUPABASE_URL` | Public Supabase URL for browser traffic. | `.env.local` |
 | `NEXT_PUBLIC_SUPABASE_ANON_KEY` | Browser anon key; **never** use the service role. | `.env.local` |
 | `VITE_SUPABASE_URL` / `VITE_SUPABASE_ANON_KEY` | Mirrors the `NEXT_PUBLIC_*` pair for tooling (Vitest/Cypress). | `.env`, `.env.local` |
