--- conflicted
+++ resolved
@@ -443,7 +443,6 @@
                     key={msg.id}
                     className={`flex flex-col ${isUser ? "items-end" : "items-start"}`}
                   >
-<<<<<<< HEAD
                     <div
                       className={`rounded-lg px-3 py-2 max-w-[90%] space-y-2 ${
                         isUser
@@ -481,10 +480,6 @@
                     <span className="mt-1 text-[10px] text-muted-foreground">
                       {new Date(msg.created_at).toLocaleTimeString()}
                     </span>
-=======
-                    <p>{msg.text}</p>
-                    {renderMetadata(msg.payload)}
->>>>>>> 5a24005e
                   </div>
                 );
               })
