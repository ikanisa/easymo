--- conflicted
+++ resolved
@@ -20,11 +20,7 @@
   MapPin,
   Clock4,
   Radar,
-<<<<<<< HEAD
   Waves,
-=======
-  BrainCircuit,
->>>>>>> 33ce542a
 } from "lucide-react";
 import { showDevTools, shouldUseMock } from "@/lib/env";
 
