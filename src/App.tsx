--- conflicted
+++ resolved
@@ -28,11 +28,7 @@
 import DriverParkingPage from "./pages/DriverParking";
 import DriverAvailabilityPage from "./pages/DriverAvailability";
 import MatchesPage from "./pages/Matches";
-<<<<<<< HEAD
 import AgentPatternsPage from "./pages/AgentPatterns";
-=======
-import VoiceOps from "./pages/VoiceOps";
->>>>>>> 680a48c6
 
 const queryClient = new QueryClient({
   defaultOptions: {
@@ -76,11 +72,7 @@
             <Route path="/operations" element={<Operations />} />
             <Route path="/realtime" element={<Realtime />} />
             <Route path="/developer" element={<Developer />} />
-<<<<<<< HEAD
             <Route path="/agent-patterns" element={<AgentPatternsPage />} />
-=======
-            <Route path="/voice-ops" element={<VoiceOps />} />
->>>>>>> 680a48c6
             <Route path="/admin/wa-console" element={<WAConsole />} />
             <Route path="/admin/simulator" element={<Simulator />} />
             {/* ADD ALL CUSTOM ROUTES ABOVE THE CATCH-ALL "*" ROUTE */}
