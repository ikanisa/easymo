{
  "name": "voice-api",
  "private": true,
  "scripts": {
    "dev": "NODE_ENV=development ts-node-dev --transpile-only src/main.ts",
    "start": "node dist/main.js",
    "build": "tsc -p tsconfig.json",
    "lint": "eslint \"src/**/*.ts\"",
    "type-check": "tsc -p tsconfig.json --noEmit",
    "test": "pnpm --filter @easymo/commons run build && pnpm --filter @va/shared run build && jest"
  },
  "dependencies": {
    "@easymo/commons": "workspace:*",
    "@nestjs/common": "^10.0.0",
    "@nestjs/core": "^10.0.0",
    "@nestjs/platform-express": "^10.0.0",
    "@supabase/supabase-js": "^2.76.1",
    "body-parser": "^1.20.3",
    "express": "^4.19.2",
    "ioredis": "^5.8.1",
    "jose": "^5.9.3",
    "twilio": "^5.3.4",
    "undici": "^6.19.8",
    "wrtc": "^0.4.7",
    "ws": "^8.17.0",
    "zod": "^3.23.8"
  },
  "devDependencies": {
    "@nestjs/testing": "^10.4.15",
    "@types/jest": "^29.5.14",
    "@types/express": "^4.17.21",
    "@types/supertest": "^2.0.16",
    "jest": "^29.7.0",
    "ts-jest": "^29.4.5",
    "ts-node-dev": "^2.0.0",
    "typescript": "^5.6.2",
<<<<<<< HEAD
    "supertest": "^7.0.0"
=======
    "@types/supertest": "^2.0.16",
    "supertest": "^6.3.4",
    "@nestjs/testing": "^10.4.7"
>>>>>>> 908dfc39
  }
}<|MERGE_RESOLUTION|>--- conflicted
+++ resolved
@@ -34,12 +34,6 @@
     "ts-jest": "^29.4.5",
     "ts-node-dev": "^2.0.0",
     "typescript": "^5.6.2",
-<<<<<<< HEAD
     "supertest": "^7.0.0"
-=======
-    "@types/supertest": "^2.0.16",
-    "supertest": "^6.3.4",
-    "@nestjs/testing": "^10.4.7"
->>>>>>> 908dfc39
   }
 }