--- conflicted
+++ resolved
@@ -44,12 +44,8 @@
       - name: Install pgTAP in Postgres service container
         run: |
           set -euo pipefail
-<<<<<<< HEAD
           docker exec -u root postgres bash -lc "apt-get update"
           docker exec -u root postgres bash -lc "apt-get install -y postgresql-15-pgtap"
-=======
-          docker exec postgres sh -c "apt-get update && apt-get install -y postgresql-15-pgtap"
->>>>>>> c472b19d
 
       - name: Setup pnpm
         uses: pnpm/action-setup@v4
