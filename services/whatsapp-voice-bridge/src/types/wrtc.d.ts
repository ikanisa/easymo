--- conflicted
+++ resolved
@@ -33,10 +33,7 @@
     constructor();
     getTracks(): MediaStreamTrack[];
     getAudioTracks(): MediaStreamTrack[];
-<<<<<<< HEAD
     getVideoTracks(): MediaStreamTrack[];
-=======
->>>>>>> 67ee4129
     addTrack(track: MediaStreamTrack): void;
   }
 
