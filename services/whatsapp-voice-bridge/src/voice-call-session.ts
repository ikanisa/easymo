--- conflicted
+++ resolved
@@ -236,11 +236,9 @@
   private handleIncomingAudio(track: MediaStreamTrack): void {
     this.log.info({ trackId: track.id }, 'Processing incoming audio from WhatsApp');
     
-<<<<<<< HEAD
     // Attach audio sink to receive raw PCM samples
     this.audioIO.attachSink(track, (samples) => {
       this.processIncomingAudioSamples(samples);
-=======
     // Audio track is already provided
     if (!track) {
       this.log.warn('No audio track provided');
@@ -255,7 +253,6 @@
     // Set up callback to process incoming audio
     this.audioSink.onAudio((frame: AudioFrame) => {
       this.processIncomingAudioFrame(frame);
->>>>>>> 5e8d3e80
     });
   }
 
@@ -332,8 +329,6 @@
       }, 'Sent buffered audio to WhatsApp');
     } catch (error) {
       this.log.error({ error }, 'Failed to send buffered audio');
-<<<<<<< HEAD
-=======
     }
   }
 
@@ -357,7 +352,6 @@
         type: 'input_audio_buffer.append',
         audio: base64Audio,
       }));
->>>>>>> 5e8d3e80
     }
   }
 
@@ -415,8 +409,6 @@
         outputBytes: pcm48k.length,
         bufferedChunks: this.audioBuffer.length,
       }, 'Buffered audio for WhatsApp');
-<<<<<<< HEAD
-=======
 
       // Convert Buffer to Int16Array
       const samples = new Int16Array(pcm48k.buffer, pcm48k.byteOffset, pcm48k.length / 2);
@@ -425,7 +417,6 @@
       this.audioIO.sendAudio(samples);
 
       this.log.debug({ sampleCount: samples.length }, 'Sent audio to WhatsApp');
->>>>>>> 5e8d3e80
     } catch (error) {
       this.log.error({ error }, 'Failed to send audio to WhatsApp');
     }
