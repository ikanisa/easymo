--- conflicted
+++ resolved
@@ -13,11 +13,8 @@
 import { SupabaseClient } from '@supabase/supabase-js';
 import { Logger } from 'pino';
 import { AudioProcessor } from './audio-processor';
-<<<<<<< HEAD
 import { AudioSinkWrapper, AudioSourceWrapper, AudioFrame } from './rtc-audio-sink';
-=======
 import { RTCAudioIO } from './rtc-audio-io';
->>>>>>> 67ee4129
 
 interface SessionOptions {
   callId: string;
@@ -222,7 +219,6 @@
    * Set up bidirectional audio bridging
    */
   private setupAudioBridge(): void {
-<<<<<<< HEAD
     this.log.info('Setting up audio bridge');
     
     // Create audio source for sending audio to WhatsApp
@@ -238,9 +234,7 @@
     
     // Start audio processing loop
     this.processAudioLoop();
-=======
     this.log.info('Audio bridge ready - incoming/outgoing tracks configured');
->>>>>>> 67ee4129
   }
 
   /**
@@ -249,7 +243,6 @@
   private handleIncomingAudio(track: MediaStreamTrack): void {
     this.log.info({ trackId: track.id }, 'Processing incoming audio from WhatsApp');
     
-<<<<<<< HEAD
     // Get audio track
     const audioTrack = stream.getAudioTracks()[0];
     if (!audioTrack) {
@@ -376,7 +369,6 @@
       }
     } catch (error) {
       this.log.error({ error }, 'Failed to send buffered audio');
-=======
     // Attach audio sink to receive raw PCM samples
     this.audioIO.attachSink(track, (samples) => {
       this.processIncomingAudio(samples);
@@ -403,7 +395,6 @@
         type: 'input_audio_buffer.append',
         audio: base64Audio,
       }));
->>>>>>> 67ee4129
     }
   }
 
@@ -442,16 +433,12 @@
 
   /**
    * Send audio to WhatsApp via WebRTC
-<<<<<<< HEAD
    * Converts base64 PCM from OpenAI (24kHz) to format for WebRTC (48kHz)
-=======
    * audioBase64 is PCM16 at 24kHz from OpenAI
->>>>>>> 67ee4129
    */
   private sendAudioToWhatsApp(audioBase64: string): void {
     try {
       // Decode base64 to PCM
-<<<<<<< HEAD
       const pcm24k = Buffer.from(audioBase64, 'base64');
 
       // Resample from 24kHz (OpenAI) to 48kHz (WebRTC)
@@ -465,7 +452,6 @@
         outputBytes: pcm48k.length,
         bufferedChunks: this.audioBuffer.length,
       }, 'Buffered audio for WhatsApp');
-=======
       const pcm24k = this.audioProcessor.decodeFromBase64(audioBase64);
 
       // Resample from 24kHz to 8kHz for WhatsApp
@@ -478,7 +464,6 @@
       this.audioIO.sendAudio(samples);
 
       this.log.debug({ sampleCount: samples.length }, 'Sent audio to WhatsApp');
->>>>>>> 67ee4129
     } catch (error) {
       this.log.error({ error }, 'Failed to send audio to WhatsApp');
     }
