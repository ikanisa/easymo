--- conflicted
+++ resolved
@@ -12,13 +12,10 @@
     "lint": "eslint src --ext .ts"
   },
   "dependencies": {
-<<<<<<< HEAD
     "@supabase/supabase-js": "^2.86.2",
     "express": "^4.21.2",
-=======
     "@supabase/supabase-js": "^2.39.0",
     "express": "^4.22.1",
->>>>>>> 970739b4
     "zod": "^3.25.76",
     "pino": "^9.5.0",
     "pino-http": "^9.0.0"
