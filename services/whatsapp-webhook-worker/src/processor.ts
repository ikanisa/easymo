--- conflicted
+++ resolved
@@ -24,14 +24,11 @@
  * Reuses the existing wa-webhook handler logic
  */
 export class WebhookProcessor {
-<<<<<<< HEAD
   private supabase: SupabaseClient;
   private idempotencyStore: any;
-=======
   private supabase!: SupabaseClient;
   private idempotencyStore: IdempotencyStore;
   private serviceRolePromise: Promise<string | undefined>;
->>>>>>> 7679b989
 
   constructor() {
     this.serviceRolePromise = resolveSecret({
