{
  "name": "@easymo/whatsapp-webhook-worker",
  "version": "0.1.0",
  "private": true,
  "type": "module",
  "main": "dist/index.js",
  "scripts": {
    "build": "tsc -p tsconfig.json",
    "start": "node dist/index.js",
    "start:dev": "tsx watch src/index.ts",
    "test": "vitest run",
    "test:watch": "vitest",
    "test:coverage": "vitest run --coverage"
  },
  "dependencies": {
    "@easymo/commons": "workspace:*",
    "@easymo/messaging": "workspace:*",
    "@easymo/agents": "workspace:*",
    "ioredis": "^5.4.1",
    "openai": "^4.79.0",
    "@aws-sdk/client-secrets-manager": "^3.667.0",
<<<<<<< HEAD
    "@supabase/supabase-js": "^2.86.2",
    "express": "^4.18.2",
=======
    "@supabase/supabase-js": "^2.79.0",
    "express": "^4.22.1",
>>>>>>> 970739b4
    "pino": "^8.16.2",
    "pino-http": "^9.0.0",
    "zod": "^3.22.4"
  },
  "devDependencies": {
    "@types/express": "^4.17.21",
    "@types/node": "^22.18.12",
    "tsx": "^4.21.0",
    "typescript": "5.5.4",
    "vitest": "^3.2.4",
    "@vitest/coverage-v8": "^3.2.4"
  }
}<|MERGE_RESOLUTION|>--- conflicted
+++ resolved
@@ -19,13 +19,10 @@
     "ioredis": "^5.4.1",
     "openai": "^4.79.0",
     "@aws-sdk/client-secrets-manager": "^3.667.0",
-<<<<<<< HEAD
     "@supabase/supabase-js": "^2.86.2",
     "express": "^4.18.2",
-=======
     "@supabase/supabase-js": "^2.79.0",
     "express": "^4.22.1",
->>>>>>> 970739b4
     "pino": "^8.16.2",
     "pino-http": "^9.0.0",
     "zod": "^3.22.4"
