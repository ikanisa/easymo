import { Request, Response, NextFunction } from "express";
import { IdempotencyStore } from "@easymo/messaging";
import { logger } from "./logger";

/**
 * Redis-based idempotency store for distributed wallet operations
 */
<<<<<<< HEAD
type StoredResponse = { status: number; data: any; hasBody: boolean };

function sendStoredResponse(res: Response, payload: StoredResponse): Response {
  if (payload.hasBody) {
    return res.status(payload.status).json(payload.data);
  }

  return res.status(payload.status).end();
}

type CacheEntry = {
  timestamp: number;
  promise: Promise<StoredResponse>;
  resolve: (value: StoredResponse) => void;
  response?: StoredResponse;
};

class IdempotencyStore {
  private cache = new Map<string, CacheEntry>();
  private readonly ttlMs = 24 * 60 * 60 * 1000; // 24 hours

  get(key: string): CacheEntry | null {
    const entry = this.cache.get(key);
    if (!entry) return null;

    if (entry.response && Date.now() - entry.timestamp > this.ttlMs) {
      this.cache.delete(key);
      return null;
    }

    return entry;
  }

  createPending(key: string): CacheEntry {
    // If an entry already exists, reuse it to avoid overwriting the promise
    const existing = this.cache.get(key);
    if (existing) {
      return existing;
    }

    let resolve!: (value: StoredResponse) => void;
    const promise = new Promise<StoredResponse>((res) => {
      resolve = res;
    });

    const entry: CacheEntry = {
      timestamp: Date.now(),
      promise,
      resolve,
    };

    this.cache.set(key, entry);
    this.cleanup();

    return entry;
  }

  finalizeSuccess(key: string, payload: StoredResponse): void {
    const entry = this.cache.get(key);
    if (!entry) return;

    entry.response = payload;
    entry.timestamp = Date.now();
    entry.resolve(payload);

    this.cleanup();
  }

  finalizeFailure(key: string, payload: StoredResponse): void {
    const entry = this.cache.get(key);
    if (!entry) return;

    entry.resolve(payload);
    this.cache.delete(key);
  }

  isSameEntry(key: string, candidate: CacheEntry): boolean {
    return this.cache.get(key) === candidate;
  }

  private cleanup(): void {
    const now = Date.now();
    for (const [key, entry] of this.cache.entries()) {
      if (entry.response && now - entry.timestamp > this.ttlMs) {
        this.cache.delete(key);
      }
    }
  }
}

const store = new IdempotencyStore();
=======
const store = new IdempotencyStore({
  redisUrl: process.env.REDIS_URL || "redis://localhost:6379",
  ttlSeconds: 24 * 60 * 60, // 24 hours
  logger,
  namespace: "wallet",
});

// Connect to Redis on startup
store.connect().catch((error) => {
  logger.error({ error: error.message }, "Failed to connect to Redis for idempotency");
  process.exit(1);
});
>>>>>>> dde1b64f

/**
 * Middleware to handle idempotent requests
 * REQUIRES Idempotency-Key header for all financial operations
 */
export function idempotencyMiddleware(
  req: Request,
  res: Response,
  next: NextFunction
): void {
  const idempotencyKey = req.headers["idempotency-key"] as string;

  // Only enforce for POST requests (mutations)
  if (req.method !== "POST") {
    return next();
  }

  // REQUIRED: Idempotency key must be present
  if (!idempotencyKey) {
    logger.error({ 
      path: req.path,
      method: req.method 
    }, "Missing required idempotency key for financial operation");
    
    return res.status(400).json({
      error: "missing_idempotency_key",
      message: "Idempotency-Key header is required for financial operations",
    });
  }

<<<<<<< HEAD
  // Check if we've seen this request before
  const cached = store.get(idempotencyKey);
  if (cached && cached.response) {
    logger.info({
      idempotencyKey,
      path: req.path
    }, "Returning cached response for idempotent request");

    return sendStoredResponse(res, cached.response);
  }

  if (cached && !cached.response) {
    logger.info({
      idempotencyKey,
      path: req.path,
    }, "Waiting for in-flight idempotent request to complete");

    cached.promise.then((payload) => {
      logger.info({
        idempotencyKey,
        path: req.path,
      }, "Reusing response from in-flight idempotent request");

      sendStoredResponse(res, payload);
    });

    return;
  }

  const entry = store.createPending(idempotencyKey);
  let settled = false;

  // Store the original json method
  const originalJson = res.json.bind(res);

  // Override json method to cache the response
  res.json = function (data: any) {
    const payload: StoredResponse = {
      status: res.statusCode || 200,
      data,
      hasBody: true,
    };

    if (res.statusCode >= 200 && res.statusCode < 300) {
      store.finalizeSuccess(idempotencyKey, payload);

      logger.info({
        idempotencyKey,
        path: req.path,
        status: payload.status,
      }, "Cached response for idempotent request");
    } else {
      store.finalizeFailure(idempotencyKey, payload);

      logger.warn({
        idempotencyKey,
        path: req.path,
        status: payload.status,
      }, "Idempotent request completed with error response");
    }

    return originalJson(data);
  };

  const settleResponse = () => {
    if (settled) {
      return;
    }

    if (!store.isSameEntry(idempotencyKey, entry)) {
      return;
    }

    // If the response has already been resolved via res.json, nothing to do
    if (entry.response) {
      return;
    }

    const payload: StoredResponse = {
      status: res.statusCode || 200,
      data: undefined,
      hasBody: false,
    };

    if (res.statusCode >= 200 && res.statusCode < 300) {
      store.finalizeSuccess(idempotencyKey, payload);

      logger.info({
        idempotencyKey,
        path: req.path,
        status: payload.status,
      }, "Cached response for idempotent request without JSON body");
    } else {
      store.finalizeFailure(idempotencyKey, payload);

      logger.warn({
        idempotencyKey,
        path: req.path,
        status: payload.status,
      }, "Idempotent request finished with non-success status");
    }
    settled = true;
  };

  res.on("finish", settleResponse);
  res.on("close", settleResponse);

  next();
=======
  // Validate idempotency key format
  if (!isValidIdempotencyKey(idempotencyKey)) {
    logger.error({ 
      path: req.path,
      idempotencyKey: idempotencyKey.substring(0, 10) + "...",
    }, "Invalid idempotency key format");
    
    return res.status(400).json({
      error: "invalid_idempotency_key",
      message: "Idempotency-Key must be 16-255 characters",
    });
  }

  // Wrap the request handler with idempotency
  (async () => {
    try {
      // Check if we've processed this request before
      const cached = await getCachedResponse(idempotencyKey);
      if (cached) {
        logger.info({ 
          idempotencyKey: maskIdempotencyKey(idempotencyKey),
          path: req.path 
        }, "Returning cached response for idempotent request");
        
        return res.status(cached.status || 201).json(cached.data);
      }

      // Store the original json method
      const originalJson = res.json.bind(res);

      // Override json method to cache the response
      res.json = function (data: any) {
        if (res.statusCode >= 200 && res.statusCode < 300) {
          // Cache successful responses asynchronously
          cacheResponse(idempotencyKey, {
            status: res.statusCode,
            data,
          }).catch((error) => {
            logger.error({ 
              error: error.message,
              idempotencyKey: maskIdempotencyKey(idempotencyKey),
            }, "Failed to cache idempotent response");
          });
        }
        
        return originalJson(data);
      };

      next();
    } catch (error) {
      logger.error({ 
        error: error instanceof Error ? error.message : String(error),
        idempotencyKey: maskIdempotencyKey(idempotencyKey),
      }, "Idempotency middleware error");
      
      // On idempotency errors, fail the request
      return res.status(500).json({
        error: "idempotency_error",
        message: "Failed to process idempotency",
      });
    }
  })();
}

/**
 * Get cached response from Redis
 */
async function getCachedResponse(key: string): Promise<any | null> {
  try {
    const cached = await store.execute(key, async () => {
      // This will only be called if not cached
      return null;
    });
    return cached;
  } catch (error) {
    // If it's a conflict error, the request is already in progress
    if (error instanceof Error && error.message.includes("in progress")) {
      throw error;
    }
    return null;
  }
}

/**
 * Cache response in Redis
 */
async function cacheResponse(key: string, value: any): Promise<void> {
  // Note: The IdempotencyStore.execute method handles caching automatically
  // This function is called from the response override to ensure caching happens
  // We don't need to manually cache here as it's handled by the execute wrapper
}

/**
 * Mask idempotency key for logging (PII protection)
 */
function maskIdempotencyKey(key: string): string {
  if (key.length <= 8) return "***";
  return key.substring(0, 4) + "***" + key.substring(key.length - 4);
>>>>>>> dde1b64f
}

/**
 * Helper to validate idempotency key format
 */
export function isValidIdempotencyKey(key: string | undefined): boolean {
  if (!key) return false;
  // Must be a non-empty string, typically UUID or similar
  return key.length >= 16 && key.length <= 255;
}<|MERGE_RESOLUTION|>--- conflicted
+++ resolved
@@ -5,7 +5,6 @@
 /**
  * Redis-based idempotency store for distributed wallet operations
  */
-<<<<<<< HEAD
 type StoredResponse = { status: number; data: any; hasBody: boolean };
 
 function sendStoredResponse(res: Response, payload: StoredResponse): Response {
@@ -97,7 +96,6 @@
 }
 
 const store = new IdempotencyStore();
-=======
 const store = new IdempotencyStore({
   redisUrl: process.env.REDIS_URL || "redis://localhost:6379",
   ttlSeconds: 24 * 60 * 60, // 24 hours
@@ -110,7 +108,6 @@
   logger.error({ error: error.message }, "Failed to connect to Redis for idempotency");
   process.exit(1);
 });
->>>>>>> dde1b64f
 
 /**
  * Middleware to handle idempotent requests
@@ -141,7 +138,6 @@
     });
   }
 
-<<<<<<< HEAD
   // Check if we've seen this request before
   const cached = store.get(idempotencyKey);
   if (cached && cached.response) {
@@ -250,7 +246,6 @@
   res.on("close", settleResponse);
 
   next();
-=======
   // Validate idempotency key format
   if (!isValidIdempotencyKey(idempotencyKey)) {
     logger.error({ 
@@ -349,7 +344,6 @@
 function maskIdempotencyKey(key: string): string {
   if (key.length <= 8) return "***";
   return key.substring(0, 4) + "***" + key.substring(key.length - 4);
->>>>>>> dde1b64f
 }
 
 /**
