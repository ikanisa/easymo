# Cloudflare Pages Deployment Guide - EasyMO Admin PWA

## Prerequisites

1. **Cloudflare Account** with Pages enabled
2. **Wrangler CLI** installed: `npm install -g wrangler`
3. **GitHub Repository** connected to Cloudflare Pages (recommended) or manual deployment via Wrangler

## Build Configuration

The app uses `@opennextjs/cloudflare` (OpenNext adapter) to deploy Next.js App Router to Cloudflare Pages.

### Build Settings

- **Build Command**: `pnpm run pages:build`
- **Build Output Directory**: `.vercel/output/static`
- **Node Version**: 18 or higher
- **Root Directory**: `admin-app`

## Environment Variables

### Required Variables (Set in Cloudflare Pages Dashboard)

Navigate to: **Pages Project → Settings → Environment Variables**

#### Production & Preview Environments

```bash
# Supabase Configuration
NEXT_PUBLIC_SUPABASE_URL=https://your-project.supabase.co
NEXT_PUBLIC_SUPABASE_ANON_KEY=your-anon-key
SUPABASE_SERVICE_ROLE_KEY=your-service-role-key

# Admin Configuration
EASYMO_ADMIN_TOKEN=your-admin-token
ADMIN_SESSION_SECRET=your-session-secret-min-16-chars

# Feature Flags (optional)
NEXT_PUBLIC_UI_V2_ENABLED=false
FEATURE_MARKETPLACE=false
```

### Setting Secrets via Wrangler

```bash
# Login to Cloudflare
wrangler login

# Set production secrets
wrangler pages secret put SUPABASE_SERVICE_ROLE_KEY --project-name=easymo-admin-production
wrangler pages secret put EASYMO_ADMIN_TOKEN --project-name=easymo-admin-production
wrangler pages secret put ADMIN_SESSION_SECRET --project-name=easymo-admin-production

# Set preview secrets
wrangler pages secret put SUPABASE_SERVICE_ROLE_KEY --project-name=easymo-admin-preview
wrangler pages secret put EASYMO_ADMIN_TOKEN --project-name=easymo-admin-preview
wrangler pages secret put ADMIN_SESSION_SECRET --project-name=easymo-admin-preview
```

## Deployment Methods

### Method 1: GitHub Integration (Recommended)

1. **Connect Repository to Cloudflare Pages**
   - Go to Cloudflare Dashboard → Pages
   - Click "Create a project" → "Connect to Git"
   - Select your repository: `easymo-`
   - Configure build settings:
     - **Framework preset**: Next.js
<<<<<<< HEAD
     - **Build command**: `pnpm -w --filter @va/shared build && pnpm -w --filter @easymo/commons build && pnpm -w --filter @easymo/ui build && cd admin-app && pnpm build && npx @opennextjs/cloudflare@latest`
=======
     - **Build command**: `pnpm -w --filter @va/shared build && pnpm -w --filter @easymo/commons build && pnpm -w --filter @easymo/ui build && cd admin-app && pnpm build && pnpm exec @cloudflare/next-on-pages --skip-build`
>>>>>>> b9bf3684
     - **Build output directory**: `admin-app/.vercel/output/static`
     - **Root directory**: Leave empty (or set to repo root)
     - **Environment variables**: Add `NODE_VERSION=20`

2. **Set Environment Variables** (see above)

3. **Deploy**
   - Push to `main` branch for production
   - Any PR creates a preview deployment

### Method 2: Manual Deployment via Wrangler

```bash
# Navigate to admin-app directory
cd admin-app

# Install dependencies (from monorepo root first)
cd ..
pnpm install --frozen-lockfile
pnpm --filter @va/shared build
pnpm --filter @easymo/commons build
pnpm --filter @easymo/ui build

# Build and deploy
cd admin-app
pnpm run pages:build
wrangler pages deploy .vercel/output/static --project-name=easymo-admin-production
```

### Method 3: CI/CD via Wrangler Action

Add `.github/workflows/cloudflare-deploy.yml`:

```yaml
name: Deploy to Cloudflare Pages

on:
  push:
    branches: [main]
  pull_request:
    branches: [main]

jobs:
  deploy:
    runs-on: ubuntu-latest
    steps:
      - uses: actions/checkout@v4
      
      - name: Setup Node.js
        uses: actions/setup-node@v4
        with:
          node-version: '18'
          
      - name: Setup pnpm
        uses: pnpm/action-setup@v4
        with:
          version: 10.18.3
          
      - name: Install dependencies
        run: |
          pnpm install --frozen-lockfile
          pnpm --filter @va/shared build
          pnpm --filter @easymo/commons build
          pnpm --filter @easymo/ui build
          
      - name: Build for Cloudflare Pages
        run: |
          cd admin-app
          pnpm run pages:build
          
      - name: Deploy to Cloudflare Pages
        uses: cloudflare/wrangler-action@v3
        with:
          apiToken: ${{ secrets.CLOUDFLARE_API_TOKEN }}
          accountId: ${{ secrets.CLOUDFLARE_ACCOUNT_ID }}
          command: pages deploy admin-app/.vercel/output/static --project-name=easymo-admin-production
```

## PWA Features Included

✅ **Web App Manifest**: `/manifest.webmanifest`
- App name: "easyMO / Kwigira Admin"
- Icons: 192px, 512px, maskable 512px
- Theme color: `#2563eb`
- Background color: `#0f172a`
- Display mode: standalone
- Shortcuts and screenshots configured

✅ **Service Worker**: `/sw.js`
- Automatically registered via `AppProviders`
- Offline fallback page: `/offline.html`
- Cache strategies for assets

✅ **PWA Metadata**
- Manifest linked in HTML head
- Theme color meta tags
- Apple touch icons (if needed)

## Custom Domain Configuration

1. **In Cloudflare Pages Dashboard**:
   - Go to your Pages project → Custom domains
   - Click "Set up a custom domain"
   - Enter: `admin.easymo.com` (or your domain)
   - Cloudflare will automatically configure DNS

2. **Verify DNS**:
   ```bash
   dig admin.easymo.com
   ```

3. **SSL/TLS**: Automatic via Cloudflare (Full or Full Strict mode)

## Testing the Deployment

### Local Preview (Cloudflare Pages Runtime)

```bash
cd admin-app
npm run preview
# Opens on http://localhost:8788
```

### PWA Testing

1. **Lighthouse Audit**:
   - Open DevTools → Lighthouse
   - Run PWA audit
   - Should score 100% with all checks passing

2. **Install Prompt**:
   - Visit deployed URL in Chrome/Edge
   - Look for "Install" button in address bar
   - Test offline functionality

3. **Service Worker**:
   - DevTools → Application → Service Workers
   - Verify registration
   - Test "Update on reload"

## Troubleshooting

### Build Fails with PostCSS Error

**Issue**: `Error: A PostCSS Plugin was passed as a function`

**Solution**: Ensure `postcss.config.cjs` uses string plugin names:
```js
module.exports = {
  plugins: {
    tailwindcss: {},
    autoprefixer: {},
  },
};
```

### API Routes Not Working

**Issue**: 500 errors on API routes

**Solution**: Add Edge Runtime export to all API routes:
```typescript
export const runtime = 'edge';
```

### Environment Variables Not Available

**Issue**: `undefined` for env vars

**Solution**: 
1. Verify vars are set in Cloudflare Dashboard
2. Redeploy after adding variables
3. Check variable names match exactly (case-sensitive)

### Service Worker Not Updating

**Issue**: Old service worker cached

**Solution**:
1. Update `sw.js` version number
2. Clear browser cache
3. Hard refresh: Cmd+Shift+R (Mac) or Ctrl+Shift+R (Windows)

## Post-Deployment Checklist

- [ ] Verify environment variables set correctly
- [ ] Test login functionality
- [ ] Verify API routes respond correctly
- [ ] Test PWA install prompt
- [ ] Verify offline fallback works
- [ ] Check Lighthouse PWA score (should be 100%)
- [ ] Test on mobile device
- [ ] Verify custom domain SSL certificate
- [ ] Monitor Cloudflare Pages analytics
- [ ] Set up error tracking (Sentry recommended)

## Monitoring & Logs

### View Deployment Logs
- Cloudflare Dashboard → Pages → Project → Deployments
- Click on specific deployment for logs

### Real-time Logs via Wrangler
```bash
wrangler pages deployment tail --project-name=easymo-admin-production
```

### Analytics
- Cloudflare Dashboard → Analytics → Web Analytics
- Enable for your Pages domain

## Rollback

If deployment issues occur:

1. **Via Dashboard**:
   - Go to Deployments
   - Find working deployment
   - Click "···" → "Rollback to this deployment"

2. **Via Git**:
   ```bash
   git revert HEAD
   git push
   ```

## Performance Optimization

Current build output:
- **First Load JS**: ~87.4 kB (shared)
- **Total Bundle**: ~163 KB gzipped
- **Build Time**: ~5 seconds

### Optimization Tips:
1. Use Cloudflare's image optimization
2. Enable Cloudflare's Zaraz for analytics
3. Use Early Hints for critical assets
4. Monitor Core Web Vitals in Cloudflare Analytics

## Support & Resources

- [Cloudflare Pages Docs](https://developers.cloudflare.com/pages/)
- [OpenNext Cloudflare Adapter](https://opennext.js.org/cloudflare)
- [Next.js Edge Runtime](https://nextjs.org/docs/app/building-your-application/rendering/edge-and-nodejs-runtimes)
- [Wrangler CLI](https://developers.cloudflare.com/workers/wrangler/)<|MERGE_RESOLUTION|>--- conflicted
+++ resolved
@@ -67,11 +67,7 @@
    - Select your repository: `easymo-`
    - Configure build settings:
      - **Framework preset**: Next.js
-<<<<<<< HEAD
      - **Build command**: `pnpm -w --filter @va/shared build && pnpm -w --filter @easymo/commons build && pnpm -w --filter @easymo/ui build && cd admin-app && pnpm build && npx @opennextjs/cloudflare@latest`
-=======
-     - **Build command**: `pnpm -w --filter @va/shared build && pnpm -w --filter @easymo/commons build && pnpm -w --filter @easymo/ui build && cd admin-app && pnpm build && pnpm exec @cloudflare/next-on-pages --skip-build`
->>>>>>> b9bf3684
      - **Build output directory**: `admin-app/.vercel/output/static`
      - **Root directory**: Leave empty (or set to repo root)
      - **Environment variables**: Add `NODE_VERSION=20`
