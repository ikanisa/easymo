{
  "name": "@easymo/admin-app",
  "private": true,
  "version": "0.1.0",
  "engines": {
    "node": ">=18.18.0",
    "npm": ">=9.8.1"
  },
  "scripts": {
    "dev": "next dev",
    "build": "next build",
    "start": "next start",
    "lint": "next lint",
    "type-check": "tsc --noEmit",
    "test": "vitest"
  },
  "dependencies": {
    "@radix-ui/react-slot": "^1.0.2",
    "@va/shared": "workspace:*",
    "@supabase/supabase-js": "^2.76.1",
    "@tanstack/query-async-storage-persister": "^5.51.21",
    "@tanstack/react-query": "^5.51.21",
<<<<<<< HEAD
    "@tanstack/react-table": "8.16.0",
    "@tanstack/react-virtual": "3.13.12",
=======
    "@tanstack/react-table": "8.21.3",
    "@tanstack/react-virtual": "3.5.0",
>>>>>>> d97f95e9
    "class-variance-authority": "^0.7.0",
    "classnames": "2.5.1",
    "clsx": "^2.1.1",
    "framer-motion": "^11.3.9",
    "lucide-react": "^0.475.0",
    "next": "^14.2.33",
    "openai": "^4.104.0",
    "papaparse": "5.4.1",
    "react": "18.3.1",
    "react-dom": "18.3.1",
    "swr": "^2.3.6",
    "tailwind-merge": "^2.3.0",
    "zod": "3.23.8"
  },
  "devDependencies": {
    "@testing-library/jest-dom": "6.4.2",
    "@testing-library/react": "14.2.1",
    "@testing-library/user-event": "14.6.1",
    "@types/node": "22.18.12",
    "@types/react": "18.3.3",
    "@types/react-dom": "18.3.1",
    "@vitejs/plugin-react": "^4.7.0",
    "autoprefixer": "^10.4.20",
    "eslint": "8.57.0",
    "eslint-config-next": "14.2.3",
    "jsdom": "24.1.0",
    "postcss": "^8.4.41",
    "tailwindcss": "^3.4.13",
    "typescript": "5.5.4",
    "vitest": "^3.2.4"
  }
}<|MERGE_RESOLUTION|>--- conflicted
+++ resolved
@@ -20,13 +20,8 @@
     "@supabase/supabase-js": "^2.76.1",
     "@tanstack/query-async-storage-persister": "^5.51.21",
     "@tanstack/react-query": "^5.51.21",
-<<<<<<< HEAD
     "@tanstack/react-table": "8.16.0",
     "@tanstack/react-virtual": "3.13.12",
-=======
-    "@tanstack/react-table": "8.21.3",
-    "@tanstack/react-virtual": "3.5.0",
->>>>>>> d97f95e9
     "class-variance-authority": "^0.7.0",
     "classnames": "2.5.1",
     "clsx": "^2.1.1",
