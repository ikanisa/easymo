"use client";

import { useMemo } from "react";

export function Header() {
  const operatorInitials = useMemo(() => {
    const label = process.env.NEXT_PUBLIC_ENVIRONMENT_LABEL ?? "Staging";
    return label
      .split(" ")
      .map((part) => part.charAt(0).toUpperCase())
      .slice(0, 2)
      .join("");
  }, []);
  const now = useMemo(() => new Date(), []);

  return (
<<<<<<< HEAD
    <header className="h-16 border-b border-gray-200 bg-white" role="banner">
      <div className="mx-auto flex h-full max-w-7xl items-center justify-between px-6">
        <div>
          <p className="text-sm font-medium text-gray-500" aria-live="polite">
            Environment
          </p>
          <p className="text-base font-semibold text-gray-900">
            {process.env.NEXT_PUBLIC_ENVIRONMENT_LABEL ?? "Staging"}
          </p>
        </div>
        <div className="flex items-center gap-4">
          <div className="text-sm text-gray-500">
            <time dateTime={now.toISOString()}>{now.toLocaleString()}</time>
          </div>
          <div className="flex h-10 w-10 items-center justify-center rounded-full bg-blue-100 text-sm font-semibold text-blue-700">
            {operatorInitials || "EA"}
          </div>
=======
    <header className="dashboard-shell__header" role="banner">
      <div className="dashboard-shell__header-inner">
        <div>
          <p className="dashboard-shell__meta-label">Environment</p>
          <p className="dashboard-shell__meta-value">
            {process.env.NEXT_PUBLIC_ENVIRONMENT_LABEL ?? "Staging"}
          </p>
        </div>
        <div className="dashboard-shell__header-meta">
          <div className="dashboard-shell__timestamp">{new Date().toLocaleString()}</div>
          <div className="dashboard-shell__avatar">{operatorInitials || "EA"}</div>
>>>>>>> bf1a1157
        </div>
      </div>
    </header>
  );
}<|MERGE_RESOLUTION|>--- conflicted
+++ resolved
@@ -14,7 +14,6 @@
   const now = useMemo(() => new Date(), []);
 
   return (
-<<<<<<< HEAD
     <header className="h-16 border-b border-gray-200 bg-white" role="banner">
       <div className="mx-auto flex h-full max-w-7xl items-center justify-between px-6">
         <div>
@@ -32,7 +31,6 @@
           <div className="flex h-10 w-10 items-center justify-center rounded-full bg-blue-100 text-sm font-semibold text-blue-700">
             {operatorInitials || "EA"}
           </div>
-=======
     <header className="dashboard-shell__header" role="banner">
       <div className="dashboard-shell__header-inner">
         <div>
@@ -44,7 +42,6 @@
         <div className="dashboard-shell__header-meta">
           <div className="dashboard-shell__timestamp">{new Date().toLocaleString()}</div>
           <div className="dashboard-shell__avatar">{operatorInitials || "EA"}</div>
->>>>>>> bf1a1157
         </div>
       </div>
     </header>
