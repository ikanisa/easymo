"use client";

import Link from "next/link";
import { usePathname } from "next/navigation";
import {
  HomeIcon,
  UsersIcon,
  TruckIcon,
  MapPinIcon,
  ChartBarIcon,
  CogIcon,
} from "@heroicons/react/24/outline";

const navigation = [
  { name: "Mission Control", href: "/v2/dashboard", icon: HomeIcon },
  { name: "Agent Directory", href: "/v2/agents", icon: UsersIcon },
  { name: "Driver Ops", href: "/v2/drivers", icon: TruckIcon },
  { name: "Station Network", href: "/v2/stations", icon: MapPinIcon },
  { name: "Insights", href: "/v2/analytics", icon: ChartBarIcon },
  { name: "Workspace Settings", href: "/v2/settings", icon: CogIcon },
] as const;

export function Sidebar() {
  const pathname = usePathname();

  return (
    <aside className="dashboard-shell__sidebar">
      <div className="dashboard-shell__sidebar-inner">
        <div className="dashboard-shell__sidebar-header">
          <h1 className="dashboard-shell__sidebar-title">EasyMO Admin</h1>
        </div>

<<<<<<< HEAD
        <nav className="flex-1 p-4" aria-label="Secondary">
          <ul className="space-y-1">
=======
        <nav className="dashboard-shell__sidebar-nav" aria-label="Primary">
          <ul>
>>>>>>> bf1a1157
            {navigation.map((item) => {
              const isActive = pathname?.startsWith(item.href);

              return (
                <li key={item.name}>
                  <Link
                    href={item.href}
                    className={[
<<<<<<< HEAD
                      "flex items-center gap-3 px-3 py-2 rounded-lg transition-colors duration-150",
                      isActive
                        ? "bg-blue-50 text-blue-600"
                        : "text-gray-700 hover:bg-gray-50",
                    ].join(" ")}
                    aria-current={isActive ? "page" : undefined}
=======
                      "dashboard-shell__sidebar-link",
                      isActive ? "dashboard-shell__sidebar-link--active" : "",
                    ]
                      .join(" ")
                      .trim()}
>>>>>>> bf1a1157
                  >
                    <item.icon className="dashboard-shell__sidebar-icon" />
                    <span>{item.name}</span>
                  </Link>
                </li>
              );
            })}
          </ul>
        </nav>
      </div>
    </aside>
  );
}<|MERGE_RESOLUTION|>--- conflicted
+++ resolved
@@ -30,13 +30,10 @@
           <h1 className="dashboard-shell__sidebar-title">EasyMO Admin</h1>
         </div>
 
-<<<<<<< HEAD
         <nav className="flex-1 p-4" aria-label="Secondary">
           <ul className="space-y-1">
-=======
         <nav className="dashboard-shell__sidebar-nav" aria-label="Primary">
           <ul>
->>>>>>> bf1a1157
             {navigation.map((item) => {
               const isActive = pathname?.startsWith(item.href);
 
@@ -45,20 +42,17 @@
                   <Link
                     href={item.href}
                     className={[
-<<<<<<< HEAD
                       "flex items-center gap-3 px-3 py-2 rounded-lg transition-colors duration-150",
                       isActive
                         ? "bg-blue-50 text-blue-600"
                         : "text-gray-700 hover:bg-gray-50",
                     ].join(" ")}
                     aria-current={isActive ? "page" : undefined}
-=======
                       "dashboard-shell__sidebar-link",
                       isActive ? "dashboard-shell__sidebar-link--active" : "",
                     ]
                       .join(" ")
                       .trim()}
->>>>>>> bf1a1157
                   >
                     <item.icon className="dashboard-shell__sidebar-icon" />
                     <span>{item.name}</span>
