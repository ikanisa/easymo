"use client";

import Link from "next/link";
import { usePathname } from "next/navigation";
import {
  HomeIcon,
  UsersIcon,
  TruckIcon,
  MapPinIcon,
  ChartBarIcon,
  CogIcon,
} from "@heroicons/react/24/outline";

const navigation = [
  { name: "Dashboard", href: "/v2/dashboard", icon: HomeIcon },
  { name: "Agents", href: "/v2/agents", icon: UsersIcon },
  { name: "Drivers", href: "/v2/drivers", icon: TruckIcon },
  { name: "Stations", href: "/v2/stations", icon: MapPinIcon },
  { name: "Analytics", href: "/v2/analytics", icon: ChartBarIcon },
  { name: "Settings", href: "/v2/settings", icon: CogIcon },
] as const;

export function Sidebar() {
  const pathname = usePathname();

  return (
<<<<<<< HEAD
    <aside className="w-64 border-r border-gray-200 bg-white" aria-label="Primary navigation">
      <div className="flex h-full flex-col">
        <div className="border-b border-gray-200 p-6">
          <h1 className="text-xl font-semibold text-gray-900">EasyMO Admin</h1>
        </div>

        <nav className="flex-1 p-4" aria-label="Section links">
          <ul className="space-y-1">
=======
    <aside className="dashboard-shell__sidebar">
      <div className="dashboard-shell__sidebar-inner">
        <div className="dashboard-shell__sidebar-header">
          <h1 className="dashboard-shell__sidebar-title">EasyMO Admin</h1>
        </div>

        <nav className="dashboard-shell__sidebar-nav" aria-label="Primary">
          <ul>
>>>>>>> bf1a1157
            {navigation.map((item) => {
              const isActive = pathname?.startsWith(item.href);

              return (
                <li key={item.name}>
                  <Link
                    href={item.href}
                    className={[
<<<<<<< HEAD
                      "flex items-center gap-3 rounded-lg px-3 py-2 transition-colors duration-150",
                      isActive
                        ? "bg-blue-50 text-blue-600"
                        : "text-gray-700 hover:bg-gray-50",
                      "focus-visible:outline focus-visible:outline-2 focus-visible:outline-offset-2 focus-visible:outline-blue-500",
                    ].join(" ")}
                    aria-current={isActive ? "page" : undefined}
=======
                      "dashboard-shell__sidebar-link",
                      isActive ? "dashboard-shell__sidebar-link--active" : "",
                    ]
                      .join(" ")
                      .trim()}
>>>>>>> bf1a1157
                  >
                    <item.icon className="dashboard-shell__sidebar-icon" />
                    <span>{item.name}</span>
                  </Link>
                </li>
              );
            })}
          </ul>
        </nav>
      </div>
    </aside>
  );
}<|MERGE_RESOLUTION|>--- conflicted
+++ resolved
@@ -24,7 +24,6 @@
   const pathname = usePathname();
 
   return (
-<<<<<<< HEAD
     <aside className="w-64 border-r border-gray-200 bg-white" aria-label="Primary navigation">
       <div className="flex h-full flex-col">
         <div className="border-b border-gray-200 p-6">
@@ -33,7 +32,6 @@
 
         <nav className="flex-1 p-4" aria-label="Section links">
           <ul className="space-y-1">
-=======
     <aside className="dashboard-shell__sidebar">
       <div className="dashboard-shell__sidebar-inner">
         <div className="dashboard-shell__sidebar-header">
@@ -42,7 +40,6 @@
 
         <nav className="dashboard-shell__sidebar-nav" aria-label="Primary">
           <ul>
->>>>>>> bf1a1157
             {navigation.map((item) => {
               const isActive = pathname?.startsWith(item.href);
 
@@ -51,7 +48,6 @@
                   <Link
                     href={item.href}
                     className={[
-<<<<<<< HEAD
                       "flex items-center gap-3 rounded-lg px-3 py-2 transition-colors duration-150",
                       isActive
                         ? "bg-blue-50 text-blue-600"
@@ -59,13 +55,11 @@
                       "focus-visible:outline focus-visible:outline-2 focus-visible:outline-offset-2 focus-visible:outline-blue-500",
                     ].join(" ")}
                     aria-current={isActive ? "page" : undefined}
-=======
                       "dashboard-shell__sidebar-link",
                       isActive ? "dashboard-shell__sidebar-link--active" : "",
                     ]
                       .join(" ")
                       .trim()}
->>>>>>> bf1a1157
                   >
                     <item.icon className="dashboard-shell__sidebar-icon" />
                     <span>{item.name}</span>
