--- conflicted
+++ resolved
@@ -4,11 +4,7 @@
   max-width: 520px;
 }
 
-<<<<<<< HEAD
-    .form label span {
-=======
 .form label span {
->>>>>>> 7a206f1c
   display: block;
   font-size: 0.8rem;
   color: var(--text-secondary);
@@ -22,26 +18,18 @@
   border: 1px solid rgba(148, 163, 184, 0.4);
 }
 
-<<<<<<< HEAD
-
-=======
->>>>>>> 7a206f1c
 .form button {
   width: fit-content;
   padding: 8px 14px;
   border-radius: 10px;
   border: 1px solid rgba(148, 163, 184, 0.4);
   background: rgba(14, 165, 233, 0.12);
- color: var(--accent);
-f  font-weight: 600;
+  color: var(--accent);
+  font-weight: 600;
   cursor: pointer;
 }
 
-<<<<<<< HEAD
-..form button[disabled] {
-=======
 .form button[disabled] {
->>>>>>> 7a206f1c
   opacity: 0.65;
   cursor: progress;
 }
