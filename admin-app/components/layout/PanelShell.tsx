"use client";

import { ReactNode, useCallback, useEffect, useMemo, useRef, useState } from "react";
import { useRouter } from "next/navigation";
import { ToastProvider } from "@/components/ui/ToastProvider";
import { OfflineBanner } from "@/components/system/OfflineBanner";
import { ServiceWorkerToast } from "@/components/system/ServiceWorkerToast";
import { ServiceWorkerToasts } from "@/components/system/ServiceWorkerToasts";
import { AssistantPanel } from "@/components/assistant/AssistantPanel";
<<<<<<< HEAD
const DEFAULT_ACTOR_ID =
  process.env.NEXT_PUBLIC_ADMIN_ACTOR_ID ||
  process.env.ADMIN_TEST_ACTOR_ID ||
  "00000000-0000-0000-0000-000000000001";
const DEFAULT_ACTOR_LABEL =
  process.env.NEXT_PUBLIC_ADMIN_ACTOR_LABEL || "Operator";
=======
import { SessionProvider, type AdminSession } from "@/components/providers/SessionProvider";
import { SidebarRail } from "@/components/layout/SidebarRail";
import { TopBar } from "@/components/layout/TopBar";
import { MobileNav } from "@/components/layout/MobileNav";
import { PanelContextProvider, type SidecarState } from "@/components/layout/PanelContext";
>>>>>>> b6109d43

interface PanelShellProps {
  children: ReactNode;
  environmentLabel: string;
  assistantEnabled: boolean;
  actorId?: string;
  actorLabel?: string | null;
}

function deriveInitials(label: string | null, actorId: string): string {
  const source = label?.trim() || actorId;
  const parts = source.split(/\s+/).filter(Boolean);
  if (parts.length === 0) return "OP";
  if (parts.length === 1) {
    const value = parts[0];
    return value.slice(0, 2).toUpperCase();
  }
  return `${parts[0][0]}${parts[parts.length - 1][0]}`.toUpperCase();
}

export function PanelShell({
  children,
  environmentLabel,
  assistantEnabled,
  actorId = DEFAULT_ACTOR_ID,
  actorLabel = DEFAULT_ACTOR_LABEL,
}: PanelShellProps) {
  const router = useRouter();
  const actorDisplayLabel = actorLabel?.trim() || `${actorId.slice(0, 8)}…`;
  const [assistantOpen, setAssistantOpen] = useState(false);
  const [signingOut, setSigningOut] = useState(false);
  const [avatarInitials, setAvatarInitials] = useState(() =>
    deriveInitials(actorDisplayLabel, actorId),
  );
  const [mobileNavOpen, setMobileNavOpen] = useState(false);
  const workspaceRef = useRef<HTMLDivElement | null>(null);
  const menuButtonRef = useRef<HTMLButtonElement | null>(null);
  const [sidecarState, setSidecarState] = useState<SidecarState>({
    open: false,
    tab: "overview",
    entity: null,
  });
  const [commandPaletteOpen, setCommandPaletteOpen] = useState(false);

  useEffect(() => {
    if (typeof window === "undefined" || !actorId) return;

    const originalFetch = window.fetch.bind(window);

    window.fetch = async (input: RequestInfo | URL, init?: RequestInit) => {
      const request =
        input instanceof Request
          ? input
          : new Request(input, init ?? { credentials: "same-origin" });

      try {
        const url = new URL(request.url, window.location.origin);
        if (url.origin === window.location.origin) {
          const headers = new Headers(request.headers);
          if (!headers.has("x-actor-id")) {
            headers.set("x-actor-id", actorId);
          }
          return originalFetch(
            new Request(request, {
              headers,
              credentials: request.credentials,
            }),
          );
        }
      } catch (error) {
        console.warn("panel.fetch_enrichment_failed", error);
      }

      return originalFetch(request);
    };

    return () => {
      window.fetch = originalFetch;
    };
  }, [actorId]);

  useEffect(() => {
    setAvatarInitials(deriveInitials(actorDisplayLabel, actorId));
  }, [actorDisplayLabel, actorId]);

  const handleSignOut = async () => {
    try {
      setSigningOut(true);
    } catch (error) {
      console.error("panel.logout_failed", error);
    } finally {
      setSigningOut(false);
      router.replace("/");
      router.refresh();
    }
  };

  const closeMobileNav = useCallback(() => setMobileNavOpen(false), []);

  const panelContextValue = useMemo(
    () => ({
      commandPaletteOpen,
      openCommandPalette: () => setCommandPaletteOpen(true),
      closeCommandPalette: () => setCommandPaletteOpen(false),
      openSidecar: (entity, tab = "overview") => setSidecarState({ open: true, entity, tab }),
      closeSidecar: () => setSidecarState((prev) => ({ ...prev, open: false })),
      sidecarState,
      setSidecarTab: (tab) => setSidecarState((prev) => ({ ...prev, tab })),
    }),
    [commandPaletteOpen, sidecarState],
  );

  return (
<<<<<<< HEAD
    <ToastProvider>
      <ServiceWorkerToast />
      <ServiceWorkerToasts />
      <OfflineBanner />
      <a className="skip-link" href="#main-content">
        Skip to main content
      </a>
      <div className="bing-shell">
        <BingNav />
        <div className="bing-shell__workspace" ref={workspaceRef}>
          <BingHeader
            environmentLabel={environmentLabel}
            onOpenNavigation={() => setMobileNavOpen(true)}
            assistantEnabled={assistantEnabled}
            onOpenAssistant={assistantEnabled ? () => setAssistantOpen(true) : undefined}
            actorLabel={actorDisplayLabel}
            actorInitials={avatarInitials}
            onSignOut={handleSignOut}
            signingOut={signingOut}
            menuButtonRef={menuButtonRef}
          />
          <main
            id="main-content"
            className="bing-shell__content"
            aria-live="polite"
            tabIndex={-1}
          >
            <div className="panel-page__container">{children}</div>
          </main>
        </div>
      </div>
      {mobileNavOpen && (
        <div className="bing-nav-drawer" role="presentation" onClick={closeMobileNav}>
          <div
            className="bing-nav-drawer__panel"
            role="dialog"
            aria-modal="true"
            aria-label="Primary navigation"
            ref={drawerRef}
            tabIndex={-1}
            onClick={(event) => event.stopPropagation()}
          >
            <BingNav mode="overlay" onClose={closeMobileNav} firstLinkRef={firstNavLinkRef} />
          </div>
        </div>
      )}
      {assistantEnabled && (
        <AssistantPanel open={assistantOpen} onClose={() => setAssistantOpen(false)} />
      )}
    </ToastProvider>
=======
    <SessionProvider initialSession={session}>
      <ToastProvider>
        <ServiceWorkerToast />
        <ServiceWorkerToasts />
        <OfflineBanner />
        <a className="skip-link" href="#main-content">
          Skip to main content
        </a>
        <PanelContextProvider value={panelContextValue}>
          <div className="app-shell">
            <SidebarRail />
            <div className="app-shell__workspace" ref={workspaceRef}>
              <TopBar
                environmentLabel={environmentLabel}
                onOpenNavigation={() => setMobileNavOpen(true)}
                assistantEnabled={assistantEnabled}
                onOpenAssistant={assistantEnabled ? () => setAssistantOpen(true) : undefined}
                actorLabel={actorDisplayLabel}
                actorInitials={avatarInitials}
                onSignOut={handleSignOut}
                signingOut={signingOut}
                menuButtonRef={menuButtonRef}
              />
              <main id="main-content" className="app-shell__content" aria-live="polite" tabIndex={-1}>
                <div className="panel-page__container">{children}</div>
              </main>
            </div>
          </div>
          <MobileNav open={mobileNavOpen} onClose={closeMobileNav} />
          {assistantEnabled && (
            <AssistantPanel open={assistantOpen} onClose={() => setAssistantOpen(false)} />
          )}
        </PanelContextProvider>
      </ToastProvider>
    </SessionProvider>
>>>>>>> b6109d43
  );
}<|MERGE_RESOLUTION|>--- conflicted
+++ resolved
@@ -7,20 +7,11 @@
 import { ServiceWorkerToast } from "@/components/system/ServiceWorkerToast";
 import { ServiceWorkerToasts } from "@/components/system/ServiceWorkerToasts";
 import { AssistantPanel } from "@/components/assistant/AssistantPanel";
-<<<<<<< HEAD
-const DEFAULT_ACTOR_ID =
-  process.env.NEXT_PUBLIC_ADMIN_ACTOR_ID ||
-  process.env.ADMIN_TEST_ACTOR_ID ||
-  "00000000-0000-0000-0000-000000000001";
-const DEFAULT_ACTOR_LABEL =
-  process.env.NEXT_PUBLIC_ADMIN_ACTOR_LABEL || "Operator";
-=======
 import { SessionProvider, type AdminSession } from "@/components/providers/SessionProvider";
 import { SidebarRail } from "@/components/layout/SidebarRail";
 import { TopBar } from "@/components/layout/TopBar";
 import { MobileNav } from "@/components/layout/MobileNav";
 import { PanelContextProvider, type SidecarState } from "@/components/layout/PanelContext";
->>>>>>> b6109d43
 
 interface PanelShellProps {
   children: ReactNode;
@@ -134,58 +125,6 @@
   );
 
   return (
-<<<<<<< HEAD
-    <ToastProvider>
-      <ServiceWorkerToast />
-      <ServiceWorkerToasts />
-      <OfflineBanner />
-      <a className="skip-link" href="#main-content">
-        Skip to main content
-      </a>
-      <div className="bing-shell">
-        <BingNav />
-        <div className="bing-shell__workspace" ref={workspaceRef}>
-          <BingHeader
-            environmentLabel={environmentLabel}
-            onOpenNavigation={() => setMobileNavOpen(true)}
-            assistantEnabled={assistantEnabled}
-            onOpenAssistant={assistantEnabled ? () => setAssistantOpen(true) : undefined}
-            actorLabel={actorDisplayLabel}
-            actorInitials={avatarInitials}
-            onSignOut={handleSignOut}
-            signingOut={signingOut}
-            menuButtonRef={menuButtonRef}
-          />
-          <main
-            id="main-content"
-            className="bing-shell__content"
-            aria-live="polite"
-            tabIndex={-1}
-          >
-            <div className="panel-page__container">{children}</div>
-          </main>
-        </div>
-      </div>
-      {mobileNavOpen && (
-        <div className="bing-nav-drawer" role="presentation" onClick={closeMobileNav}>
-          <div
-            className="bing-nav-drawer__panel"
-            role="dialog"
-            aria-modal="true"
-            aria-label="Primary navigation"
-            ref={drawerRef}
-            tabIndex={-1}
-            onClick={(event) => event.stopPropagation()}
-          >
-            <BingNav mode="overlay" onClose={closeMobileNav} firstLinkRef={firstNavLinkRef} />
-          </div>
-        </div>
-      )}
-      {assistantEnabled && (
-        <AssistantPanel open={assistantOpen} onClose={() => setAssistantOpen(false)} />
-      )}
-    </ToastProvider>
-=======
     <SessionProvider initialSession={session}>
       <ToastProvider>
         <ServiceWorkerToast />
@@ -221,6 +160,5 @@
         </PanelContextProvider>
       </ToastProvider>
     </SessionProvider>
->>>>>>> b6109d43
   );
 }