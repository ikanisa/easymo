<<<<<<< HEAD
export {
  panelNavigation as PANEL_NAVIGATION,
  type PanelNavigation,
  type PanelNavGroup,
  type PanelNavItem,
  type PanelNavGroupId,
  type PanelBreadcrumb,
  buildPanelBreadcrumbs,
  createPanelPageMetadata,
  getRouteMetadata,
} from "@/lib/panel-navigation";
=======
import { isFeatureFlagEnabled } from "@/lib/flags";

// Core navigation sections
const coreItems = [
  { href: "/dashboard", title: "Dashboard", icon: "📊" },
  { href: "/analytics", title: "Analytics", icon: "📈" },
];

// AI Agents section - Main focus of the platform
const aiAgentsItems = [
  { href: "/agents/overview", title: "Agent Overview", icon: "🧭" },
  { href: "/agents/dashboard", title: "Agents Dashboard", icon: "🤖" },
  { href: "/agents/driver-negotiation", title: "Driver Agent", icon: "🚗" },
  { href: "/agents/pharmacy", title: "Pharmacy Agent", icon: "💊" },
  { href: "/agents/shops", title: "Shops Agent", icon: "🛍️" },
  { href: "/agents/quincaillerie", title: "Hardware Agent", icon: "🔧" },
  { href: "/agents/property-rental", title: "Property Agent", icon: "🏠" },
  { href: "/agents/schedule-trip", title: "Schedule Agent", icon: "📅" },
  { href: "/agents/conversations", title: "Live Conversations", icon: "💬" },
  { href: "/agents/instructions", title: "Playbooks", icon: "📘" },
  { href: "/agents/learning", title: "Agent Learning", icon: "🧠" },
  { href: "/agents/performance", title: "Performance", icon: "📈" },
  { href: "/agents/settings", title: "Agent Settings", icon: "⚙️" },
  { href: "/agents/tools", title: "Tools Registry", icon: "🧰" },
];

// Operations section - Active sessions and monitoring
const operationsItems = [
  { href: "/tasks", title: "Tasks & Workflows", icon: "✅" },
  { href: "/sessions", title: "Active Sessions", icon: "🔄" },
  { href: "/negotiations", title: "Negotiations", icon: "🤝" },
  { href: "/vendor-responses", title: "Vendor Responses", icon: "📨" },
];

// Business modules
const businessItems = [
  { href: "/users", title: "Users", icon: "👥" },
  { href: "/trips", title: "Trips", icon: "🚕" },
  { href: "/insurance", title: "Insurance", icon: "🛡️" },
  { href: "/marketplace", title: "Marketplace", icon: "🏪" },
];

// Marketing & Sales
const marketingItems = [
  { href: "/leads", title: "Leads", icon: "🎯" },
  { href: "/live-calls", title: "Live Calls", icon: "📞" },
  { href: "/voice-analytics", title: "Voice Analytics", icon: "🎙️" },
  { href: "/video/analytics", title: "Video Analytics", icon: "🎬" },
];

// System & Settings
const systemItems = [
  { href: "/tools", title: "Integrations", icon: "🔌" },
  { href: "/logs", title: "System Logs", icon: "📝" },
  { href: "/whatsapp-health", title: "WhatsApp Health", icon: "💚" },
  { href: "/settings", title: "Settings", icon: "⚙️" },
  { href: "/settings/admin", title: "Admin Controls", icon: "🛡️" },
];

const uiKitEnabled = (process.env.NEXT_PUBLIC_UI_V2_ENABLED ?? "false").trim().toLowerCase() === "true";
const adminHubV2Enabled = isFeatureFlagEnabled("adminHubV2");

const hubNavItems = [
  { href: "/hub", title: "Admin Hub", icon: "✨" },
];

// Organize navigation with sections
export const NAV_SECTIONS = adminHubV2Enabled
  ? [{ title: "Hub", items: hubNavItems }]
  : [
      { title: "Overview", items: coreItems },
      { title: "AI Agents", items: aiAgentsItems },
      { title: "Operations", items: operationsItems },
      { title: "Business", items: businessItems },
      { title: "Marketing", items: marketingItems },
      { title: "System", items: systemItems },
    ];

// Flat list for backward compatibility
const baseNavItems = [
  ...coreItems,
  ...aiAgentsItems,
  ...operationsItems,
  ...businessItems,
  ...marketingItems,
  ...systemItems,
];

const legacyNavItems = uiKitEnabled
  ? [...baseNavItems, { href: "/design-system", title: "Design System", icon: "🎨" }]
  : baseNavItems;

export const NAV_ITEMS = adminHubV2Enabled ? hubNavItems : legacyNavItems;
>>>>>>> 0d343401
<|MERGE_RESOLUTION|>--- conflicted
+++ resolved
@@ -1,4 +1,3 @@
-<<<<<<< HEAD
 export {
   panelNavigation as PANEL_NAVIGATION,
   type PanelNavigation,
@@ -10,7 +9,6 @@
   createPanelPageMetadata,
   getRouteMetadata,
 } from "@/lib/panel-navigation";
-=======
 import { isFeatureFlagEnabled } from "@/lib/flags";
 
 // Core navigation sections
@@ -103,5 +101,4 @@
   ? [...baseNavItems, { href: "/design-system", title: "Design System", icon: "🎨" }]
   : baseNavItems;
 
-export const NAV_ITEMS = adminHubV2Enabled ? hubNavItems : legacyNavItems;
->>>>>>> 0d343401
+export const NAV_ITEMS = adminHubV2Enabled ? hubNavItems : legacyNavItems;