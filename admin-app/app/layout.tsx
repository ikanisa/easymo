--- conflicted
+++ resolved
@@ -17,25 +17,12 @@
 }: {
   children: React.ReactNode;
 }) {
-<<<<<<< HEAD
   const uiKitEnabled = (process.env.NEXT_PUBLIC_UI_V2_ENABLED ?? "false")
     .toLowerCase()
     .trim() === "true";
   return (
     <html lang="en">
       <body data-ui-theme={uiKitEnabled ? "v2" : undefined}>
-=======
-  const uiKitEnabled = isUiKitEnabled();
-  return (
-    <html lang="en">
-      <body>
-        {uiKitEnabled ? (
-          <style
-            data-testid="ui-kit-token-sheet"
-            dangerouslySetInnerHTML={{ __html: cssVariableSheet }}
-          />
-        ) : null}
->>>>>>> 3d25a3e3
         <QueryProvider>
           <a className="skip-link" href="#main-content">
             Skip to main content
