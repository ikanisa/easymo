--- conflicted
+++ resolved
@@ -1,11 +1,8 @@
-<<<<<<< HEAD
 import { ReactNode } from "react";
 import { redirect } from "next/navigation";
-=======
 import type { ReactNode } from "react";
 import type { Metadata } from "next";
 // import { redirect } from "next/navigation";
->>>>>>> 504536bf
 import { PanelShell } from "@/components/layout/PanelShell";
 import { SessionProvider } from "@/components/providers/SessionProvider";
 import { readSessionFromCookies } from "@/lib/server/session";
