import { AgentsDashboardClient } from "./AgentsDashboardClient";
import { createPanelPageMetadata } from "@/components/layout/nav-items";

<<<<<<< HEAD
export const metadata = createPanelPageMetadata("/agents/dashboard");

export default function AgentsDashboardPage() {
  return <AgentsDashboardClient />;
=======
import { useState, useEffect, useMemo, useCallback } from "react";
import { getSupabaseClient } from "@/lib/supabase-client";
import { subscribeWithMonitoring } from "@/lib/monitoring/realtime";
import { Card, CardHeader, CardTitle, CardContent } from "@/components/ui/Card";
import { Badge } from "@/components/ui/Badge";
import { Button } from "@/components/ui/Button";
import Link from "next/link";

interface AgentStatus {
  agentType: string;
  name: string;
  enabled: boolean;
  activeSessions: number;
  completedToday: number;
  averageResponseTime: number;
  successRate: number;
  status: "active" | "idle" | "error";
}

interface ActiveSession {
  id: string;
  agentType: string;
  userId: string;
  status: string;
  startedAt: string;
  deadlineAt: string;
}

export default function AgentsDashboardPage() {
  const [agents, setAgents] = useState<AgentStatus[]>([]);
  const [activeSessions, setActiveSessions] = useState<ActiveSession[]>([]);
  const [loading, setLoading] = useState(true);
  const [stats, setStats] = useState({
    totalSessions: 0,
    activeNow: 0,
    completedToday: 0,
    avgResponseTime: 0,
  });
  const supabase = useMemo(() => getSupabaseClient(), []);

  const loadDashboardData = useCallback(async () => {
    if (!supabase) {
      setLoading(false);
      return;
    }
    try {
      // Load agent registry
      const { data: agentRegistry } = await supabase
        .from("agent_registry")
        .select("*")
        .eq("enabled", true);

      // Load active sessions
      const { data: sessions } = await supabase
        .from("agent_sessions")
        .select("*")
        .in("status", ["searching", "negotiating"])
        .order("started_at", { ascending: false })
        .limit(10);

      // Load completed sessions today
      const today = new Date();
      today.setHours(0, 0, 0, 0);
      
      const { data: completedSessions, count: completedCount } = await supabase
        .from("agent_sessions")
        .select("*", { count: "exact" })
        .eq("status", "completed")
        .gte("completed_at", today.toISOString());

      // Calculate agent statuses
      const agentStatuses: AgentStatus[] = (agentRegistry || []).map((agent: any) => {
        const agentSessions = (sessions || []).filter(
          (s: any) => s.agent_type === agent.agent_type
        );
        
        const agentCompleted = (completedSessions || []).filter(
          (s: any) => s.agent_type === agent.agent_type
        );

        const avgResponseTime = agentCompleted.length > 0
          ? agentCompleted.reduce((sum: number, s: any) => {
              const start = new Date(s.started_at).getTime();
              const end = new Date(s.completed_at).getTime();
              return sum + (end - start);
            }, 0) / agentCompleted.length / 1000
          : 0;

        return {
          agentType: agent.agent_type,
          name: agent.name,
          enabled: agent.enabled,
          activeSessions: agentSessions.length,
          completedToday: agentCompleted.length,
          averageResponseTime: Math.round(avgResponseTime),
          successRate: agentCompleted.length > 0 
            ? Math.round((agentCompleted.length / (agentCompleted.length + agentSessions.length)) * 100)
            : 0,
          status: agentSessions.length > 0 ? "active" : "idle",
        };
      });

      setAgents(agentStatuses);
      setActiveSessions(sessions || []);
      setStats({
        totalSessions: (completedCount || 0) + (sessions?.length || 0),
        activeNow: sessions?.length || 0,
        completedToday: completedCount || 0,
        avgResponseTime: Math.round(
          agentStatuses.reduce((sum, a) => sum + a.averageResponseTime, 0) / agentStatuses.length
        ),
      });
      
      setLoading(false);
    } catch (error) {
      console.error("Failed to load dashboard data:", error);
      setLoading(false);
    }
  }, [supabase]);

  useEffect(() => {
    if (!supabase) {
      setLoading(false);
      return;
    }

    loadDashboardData();
    
    // Set up real-time subscription with monitoring hooks
    const channel = subscribeWithMonitoring(supabase, {
      channel: "agent-dashboard",
      table: "agent_sessions",
      onEvent: () => {
        loadDashboardData();
      },
      sla: {
        deadlineField: "deadline_at",
        statusField: "status",
        completedStatuses: ["completed", "cancelled"],
        channel: "agent_sessions_sla",
      },
    });

    // Refresh every 10 seconds
    const interval = setInterval(loadDashboardData, 10000);

    return () => {
      channel?.unsubscribe();
      clearInterval(interval);
    };
  }, [supabase, loadDashboardData]);

  const getAgentIcon = (agentType: string) => {
    const icons: Record<string, string> = {
      'driver_negotiation': '🚗',
      'pharmacy_sourcing': '💊',
      'shops': '🛍️',
      'quincaillerie': '🔧',
      'property_rental': '🏠',
      'schedule_trip': '📅',
    };
    return icons[agentType] || '🤖';
  };

  const getStatusColor = (status: string) => {
    switch (status) {
      case 'active': return 'bg-green-500';
      case 'idle': return 'bg-gray-400';
      case 'error': return 'bg-red-500';
      default: return 'bg-gray-400';
    }
  };

  if (loading) {
    return (
      <div className="p-6 flex items-center justify-center">
        <div className="text-center">
          <div className="animate-spin rounded-full h-12 w-12 border-b-2 border-gray-900 mb-4"></div>
          <p>Loading AI Agents Dashboard...</p>
        </div>
      </div>
    );
  }

  return (
    <div className="p-6 space-y-6">
      {/* Header */}
      <div className="flex justify-between items-center">
        <div>
          <h1 className="text-3xl font-bold">AI Agents Dashboard</h1>
          <p className="text-gray-600">Monitor and manage all autonomous AI agents</p>
        </div>
        <Button asChild>
          <Link href="/agents/settings">Agent Settings</Link>
        </Button>
      </div>

      {/* Stats Overview */}
      <div className="grid grid-cols-1 md:grid-cols-4 gap-4">
        <Card>
          <CardHeader className="pb-2">
            <CardTitle className="text-sm font-medium text-gray-600">
              Total Sessions
            </CardTitle>
          </CardHeader>
          <CardContent>
            <div className="text-3xl font-bold">{stats.totalSessions}</div>
            <p className="text-xs text-gray-500">All time</p>
          </CardContent>
        </Card>
        
        <Card>
          <CardHeader className="pb-2">
            <CardTitle className="text-sm font-medium text-gray-600">
              Active Now
            </CardTitle>
          </CardHeader>
          <CardContent>
            <div className="text-3xl font-bold text-green-600">{stats.activeNow}</div>
            <p className="text-xs text-gray-500">Currently processing</p>
          </CardContent>
        </Card>
        
        <Card>
          <CardHeader className="pb-2">
            <CardTitle className="text-sm font-medium text-gray-600">
              Completed Today
            </CardTitle>
          </CardHeader>
          <CardContent>
            <div className="text-3xl font-bold text-blue-600">{stats.completedToday}</div>
            <p className="text-xs text-gray-500">Successful completions</p>
          </CardContent>
        </Card>
        
        <Card>
          <CardHeader className="pb-2">
            <CardTitle className="text-sm font-medium text-gray-600">
              Avg Response Time
            </CardTitle>
          </CardHeader>
          <CardContent>
            <div className="text-3xl font-bold">{stats.avgResponseTime}s</div>
            <p className="text-xs text-gray-500">Across all agents</p>
          </CardContent>
        </Card>
      </div>

      {/* Agent Status Cards */}
      <div>
        <h2 className="text-xl font-semibold mb-4">Agent Status</h2>
        <div className="grid grid-cols-1 md:grid-cols-2 lg:grid-cols-3 gap-4">
          {agents.map((agent) => (
            <Card key={agent.agentType} className="hover:shadow-lg transition-shadow">
              <CardHeader>
                <div className="flex items-center justify-between">
                  <div className="flex items-center space-x-2">
                    <span className="text-2xl">{getAgentIcon(agent.agentType)}</span>
                    <div>
                      <CardTitle className="text-lg">{agent.name}</CardTitle>
                      <p className="text-xs text-gray-500">{agent.agentType}</p>
                    </div>
                  </div>
                  <div className={`w-3 h-3 rounded-full ${getStatusColor(agent.status)}`} />
                </div>
              </CardHeader>
              <CardContent className="space-y-2">
                <div className="flex justify-between items-center text-sm">
                  <span className="text-gray-600">Active Sessions:</span>
                  <Badge variant={agent.activeSessions > 0 ? "green" : "slate"}>
                    {agent.activeSessions}
                  </Badge>
                </div>
                <div className="flex justify-between items-center text-sm">
                  <span className="text-gray-600">Completed Today:</span>
                  <span className="font-semibold">{agent.completedToday}</span>
                </div>
                <div className="flex justify-between items-center text-sm">
                  <span className="text-gray-600">Avg Response:</span>
                  <span className="font-semibold">{agent.averageResponseTime}s</span>
                </div>
                <div className="flex justify-between items-center text-sm">
                  <span className="text-gray-600">Success Rate:</span>
                  <span className="font-semibold">{agent.successRate}%</span>
                </div>
                <Button asChild variant="outline" size="sm" className="w-full mt-2">
                  <Link href={`/agents/${agent.agentType}`}>
                    View Details →
                  </Link>
                </Button>
              </CardContent>
            </Card>
          ))}
        </div>
      </div>

      {/* Active Sessions */}
      <div>
        <h2 className="text-xl font-semibold mb-4">Active Sessions</h2>
        <Card>
          <CardContent className="p-0">
            {activeSessions.length === 0 ? (
              <div className="p-8 text-center text-gray-500">
                No active sessions at the moment
              </div>
            ) : (
              <div className="overflow-x-auto">
                <table className="w-full text-sm">
                  <thead className="bg-gray-50 border-b">
                    <tr>
                      <th className="text-left p-3 font-medium">Agent</th>
                      <th className="text-left p-3 font-medium">Session ID</th>
                      <th className="text-left p-3 font-medium">Status</th>
                      <th className="text-left p-3 font-medium">Started</th>
                      <th className="text-left p-3 font-medium">Deadline</th>
                      <th className="text-left p-3 font-medium">Actions</th>
                    </tr>
                  </thead>
                  <tbody>
                    {activeSessions.map((session) => {
                      const timeLeft = new Date(session.deadlineAt).getTime() - Date.now();
                      const minutesLeft = Math.floor(timeLeft / 60000);
                      
                      return (
                        <tr key={session.id} className="border-b hover:bg-gray-50">
                          <td className="p-3">
                            <div className="flex items-center space-x-2">
                              <span>{getAgentIcon(session.agentType)}</span>
                              <span className="font-medium">{session.agentType}</span>
                            </div>
                          </td>
                          <td className="p-3 font-mono text-xs">
                            {session.id.substring(0, 8)}...
                          </td>
                          <td className="p-3">
                            <Badge variant={session.status === "searching" ? "blue" : session.status === "negotiating" ? "yellow" : "gray"}>
                              {session.status}
                            </Badge>
                          </td>
                          <td className="p-3 text-xs text-gray-600">
                            {new Date(session.startedAt).toLocaleTimeString()}
                          </td>
                          <td className="p-3">
                            <span className={`text-xs ${minutesLeft < 2 ? 'text-red-600 font-semibold' : 'text-gray-600'}`}>
                              {minutesLeft}m remaining
                            </span>
                          </td>
                          <td className="p-3">
                            <Button asChild variant="ghost" size="sm">
                              <Link href={`/sessions/${session.id}` as any}>
                                View
                              </Link>
                            </Button>
                          </td>
                        </tr>
                      );
                    })}
                  </tbody>
                </table>
              </div>
            )}
          </CardContent>
        </Card>
      </div>

      {/* Quick Actions */}
      <div>
        <h2 className="text-xl font-semibold mb-4">Quick Actions</h2>
        <div className="grid grid-cols-1 md:grid-cols-3 gap-4">
          <Card className="hover:shadow-lg transition-shadow cursor-pointer">
            <CardContent className="p-6">
              <Link href="/agents/conversations" className="block">
                <div className="text-center">
                  <div className="text-4xl mb-2">💬</div>
                  <h3 className="font-semibold">Live Conversations</h3>
                  <p className="text-sm text-gray-600 mt-1">
                    Monitor agent-vendor conversations in real-time
                  </p>
                </div>
              </Link>
            </CardContent>
          </Card>
          
          <Card className="hover:shadow-lg transition-shadow cursor-pointer">
            <CardContent className="p-6">
              <Link href="/agents/learning" className="block">
                <div className="text-center">
                  <div className="text-4xl mb-2">🧠</div>
                  <h3 className="font-semibold">Agent Learning</h3>
                  <p className="text-sm text-gray-600 mt-1">
                    View patterns and training data
                  </p>
                </div>
              </Link>
            </CardContent>
          </Card>
          
          <Card className="hover:shadow-lg transition-shadow cursor-pointer">
            <CardContent className="p-6">
              <Link href="/agents/performance" className="block">
                <div className="text-center">
                  <div className="text-4xl mb-2">📈</div>
                  <h3 className="font-semibold">Performance Analytics</h3>
                  <p className="text-sm text-gray-600 mt-1">
                    Detailed metrics and trends
                  </p>
                </div>
              </Link>
            </CardContent>
          </Card>
        </div>
      </div>
    </div>
  );
>>>>>>> 0d343401
}<|MERGE_RESOLUTION|>--- conflicted
+++ resolved
@@ -1,12 +1,10 @@
 import { AgentsDashboardClient } from "./AgentsDashboardClient";
 import { createPanelPageMetadata } from "@/components/layout/nav-items";
 
-<<<<<<< HEAD
 export const metadata = createPanelPageMetadata("/agents/dashboard");
 
 export default function AgentsDashboardPage() {
   return <AgentsDashboardClient />;
-=======
 import { useState, useEffect, useMemo, useCallback } from "react";
 import { getSupabaseClient } from "@/lib/supabase-client";
 import { subscribeWithMonitoring } from "@/lib/monitoring/realtime";
@@ -421,5 +419,4 @@
       </div>
     </div>
   );
->>>>>>> 0d343401
 }