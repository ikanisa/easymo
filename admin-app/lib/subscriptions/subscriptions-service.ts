--- conflicted
+++ resolved
@@ -16,11 +16,7 @@
     if (params.search) sp.set("search", params.search);
     if (params.offset !== undefined) sp.set("offset", String(params.offset));
     if (params.limit !== undefined) sp.set("limit", String(params.limit));
-<<<<<<< HEAD
     const res = await fetch(`${getAdminApiRoutePath("subscriptions")}?${sp.toString()}`, { cache: "no-store" });
-=======
-    const res = await fetch(`${getAdminApiPath("subscriptions")}?${sp.toString()}`, { cache: "no-store" });
->>>>>>> ce6a289b
     if (!res.ok) throw new Error("subscriptions_api_failed");
     return await res.json();
   }
