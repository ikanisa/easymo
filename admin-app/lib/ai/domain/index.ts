/**
 * Domain-Specific AI Agents
 * Specialized agents for EasyMO business domains
 */

export { 
  BuyAndSellAgent,
  buyAndSellAgent,
  MarketplaceAgent, // Deprecated, use BuyAndSellAgent
  marketplaceAgent, // Deprecated, use buyAndSellAgent
} from './marketplace-agent';
export { SupportAgent, supportAgent } from './support-agent';

export const DOMAIN_AGENTS = {
<<<<<<< HEAD
  mobility: 'mobility-agent',
  buy_sell: 'buy-sell-agent',
  buy_and_sell: 'buy-sell-agent', // Deprecated alias (standardized to buy_sell)
  marketplace: 'buy-sell-agent', // Deprecated alias
=======
  buy_and_sell: 'buy-and-sell-agent',
  marketplace: 'buy-and-sell-agent', // Deprecated alias
>>>>>>> 0187f376
  support: 'support-agent',
} as const;

export type DomainAgentType = typeof DOMAIN_AGENTS[keyof typeof DOMAIN_AGENTS];<|MERGE_RESOLUTION|>--- conflicted
+++ resolved
@@ -12,15 +12,12 @@
 export { SupportAgent, supportAgent } from './support-agent';
 
 export const DOMAIN_AGENTS = {
-<<<<<<< HEAD
   mobility: 'mobility-agent',
   buy_sell: 'buy-sell-agent',
   buy_and_sell: 'buy-sell-agent', // Deprecated alias (standardized to buy_sell)
   marketplace: 'buy-sell-agent', // Deprecated alias
-=======
   buy_and_sell: 'buy-and-sell-agent',
   marketplace: 'buy-and-sell-agent', // Deprecated alias
->>>>>>> 0187f376
   support: 'support-agent',
 } as const;
 
