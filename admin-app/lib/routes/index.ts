export {
  adminRouteDefinitions,
  adminRoutePaths,
  adminRouteSegments,
  adminApiRouteDefinitions,
  adminApiRoutePaths,
  getAdminRoutePath,
  getAdminApiRoutePath,
  isAdminRoutePath,
  isAdminApiRoutePath,
} from "@va/shared";

export type {
  AdminRouteKey,
  AdminRouteParams,
  AdminRoutePath,
  AdminRouteRecord,
  AdminRouteSegment,
  NavigableAdminRouteKey,
  NavigableAdminRoutePath,
<<<<<<< HEAD
  AdminApiRouteKey,
  AdminApiRouteParams,
  AdminApiRoutePath,
  AdminApiRouteRecord,
  NavigableAdminApiRouteKey,
  NavigableAdminApiRoutePath,
} from "@va/shared";
=======
} from "@va/shared";

export { ADMIN_API_BASE_PATH, getAdminApiPath } from "./api";
>>>>>>> ce6a289b
<|MERGE_RESOLUTION|>--- conflicted
+++ resolved
@@ -18,7 +18,6 @@
   AdminRouteSegment,
   NavigableAdminRouteKey,
   NavigableAdminRoutePath,
-<<<<<<< HEAD
   AdminApiRouteKey,
   AdminApiRouteParams,
   AdminApiRoutePath,
@@ -26,8 +25,5 @@
   NavigableAdminApiRouteKey,
   NavigableAdminApiRoutePath,
 } from "@va/shared";
-=======
-} from "@va/shared";
 
-export { ADMIN_API_BASE_PATH, getAdminApiPath } from "./api";
->>>>>>> ce6a289b
+export { ADMIN_API_BASE_PATH, getAdminApiPath } from "./api";