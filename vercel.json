{
  "rewrites": [
    { "source": "/admin-settings", "destination": "/api/admin-settings" },
    { "source": "/admin-stats", "destination": "/api/admin-stats" },
    { "source": "/admin-users", "destination": "/api/admin-users" },
    { "source": "/admin-trips", "destination": "/api/admin-trips" },
    { "source": "/admin-subscriptions", "destination": "/api/admin-subscriptions" },
<<<<<<< HEAD
    { "source": "/simulator", "destination": "/api/simulator" }
  ],
  "functions": {
    "api/**/*.{ts,js}": {
      "runtime": "edge"
=======
    { "source": "/simulator", "destination": "/api/simulator" },
    { "source": "/(.*)", "destination": "/" }
  ],
  "regions": ["fra1"],
  "functions": {
    "api/**/*.{ts,js}": {
      "runtime": "nodejs20.x"
>>>>>>> 4294faa2
    }
  }
}<|MERGE_RESOLUTION|>--- conflicted
+++ resolved
@@ -5,13 +5,6 @@
     { "source": "/admin-users", "destination": "/api/admin-users" },
     { "source": "/admin-trips", "destination": "/api/admin-trips" },
     { "source": "/admin-subscriptions", "destination": "/api/admin-subscriptions" },
-<<<<<<< HEAD
-    { "source": "/simulator", "destination": "/api/simulator" }
-  ],
-  "functions": {
-    "api/**/*.{ts,js}": {
-      "runtime": "edge"
-=======
     { "source": "/simulator", "destination": "/api/simulator" },
     { "source": "/(.*)", "destination": "/" }
   ],
@@ -19,7 +12,6 @@
   "functions": {
     "api/**/*.{ts,js}": {
       "runtime": "nodejs20.x"
->>>>>>> 4294faa2
     }
   }
 }