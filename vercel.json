{
  "builds": [
    { "src": "admin-app/next.config.mjs", "use": "@vercel/next" }
  ],
<<<<<<< HEAD
  "git": {
    "productionBranch": "main"
  },
  "installCommand": "pnpm install --filter @easymo/admin-app... --filter @va/shared... --frozen-lockfile",
  "buildCommand": "pnpm --filter @va/shared... build && pnpm --filter @easymo/admin-app... build",
=======
  "installCommand": "pnpm install --frozen-lockfile",
  "buildCommand": "pnpm --filter @easymo/admin-app... build",
>>>>>>> 908dfc39
  "env": {
    "API_HEALTH_PROBES_ENABLED": "true"
  },
  "rewrites": [
    { "source": "/api/(.*)", "destination": "/api/$1" },
    { "source": "/api/insurance/(.*)", "destination": "/api/insurance/$1" },
    { "source": "/api/mobility/(.*)",  "destination": "/api/mobility/$1" },
    { "source": "/openapi.yaml",       "destination": "/openapi.yaml" },
    { "source": "/admin-settings", "destination": "/api/admin-settings" },
    { "source": "/admin-stats", "destination": "/api/admin-stats" },
    { "source": "/admin-users", "destination": "/api/admin-users" },
    { "source": "/admin-trips", "destination": "/api/admin-trips" },
    { "source": "/admin-subscriptions", "destination": "/api/admin-subscriptions" },
    { "source": "/simulator", "destination": "/api/simulator" },
    { "source": "/retrieval-search", "destination": "/api/retrieval-search" },
    { "source": "/(.*)", "destination": "/" }
  ],
  "regions": ["fra1"],
  "git": {
    "productionBranch": "main",
    "deploymentEnabled": {
      "main": true,
      "preview": true
    }
  }
}<|MERGE_RESOLUTION|>--- conflicted
+++ resolved
@@ -2,16 +2,11 @@
   "builds": [
     { "src": "admin-app/next.config.mjs", "use": "@vercel/next" }
   ],
-<<<<<<< HEAD
   "git": {
     "productionBranch": "main"
   },
   "installCommand": "pnpm install --filter @easymo/admin-app... --filter @va/shared... --frozen-lockfile",
   "buildCommand": "pnpm --filter @va/shared... build && pnpm --filter @easymo/admin-app... build",
-=======
-  "installCommand": "pnpm install --frozen-lockfile",
-  "buildCommand": "pnpm --filter @easymo/admin-app... build",
->>>>>>> 908dfc39
   "env": {
     "API_HEALTH_PROBES_ENABLED": "true"
   },
